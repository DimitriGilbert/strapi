export * from './components/DefaultDocument';
export * from './render';

<<<<<<< HEAD
export type { Store } from './core/store/configure';
=======
export type { SanitizedAdminUser } from '../../shared/contracts/shared';
>>>>>>> 5ee4c898
<|MERGE_RESOLUTION|>--- conflicted
+++ resolved
@@ -1,8 +1,5 @@
 export * from './components/DefaultDocument';
 export * from './render';
 
-<<<<<<< HEAD
 export type { Store } from './core/store/configure';
-=======
-export type { SanitizedAdminUser } from '../../shared/contracts/shared';
->>>>>>> 5ee4c898
+export type { SanitizedAdminUser } from '../../shared/contracts/shared';