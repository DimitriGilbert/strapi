// Jest Snapshot v1, https://goo.gl/fbAQLP

exports[`EditSettingsView renders and matches the snapshot 1`] = `
.c1 {
  background: #f6f6f9;
  padding-top: 24px;
  padding-right: 56px;
  padding-bottom: 40px;
  padding-left: 56px;
}

.c2 {
  padding-bottom: 8px;
}

.c7 {
  min-width: 0;
}

.c11 {
  background: #4945ff;
  padding: 8px;
  padding-right: 16px;
  padding-left: 16px;
  border-radius: 4px;
  border-color: #4945ff;
  border: 1px solid #4945ff;
  cursor: pointer;
}

.c17 {
  padding-right: 56px;
  padding-left: 56px;
}

.c18 {
  background: #ffffff;
  padding-top: 24px;
  padding-right: 32px;
  padding-bottom: 24px;
  padding-left: 32px;
  border-radius: 4px;
  box-shadow: 0px 1px 4px rgba(33,33,52,0.1);
}

.c26 {
  background: #ffffff;
  padding-right: 12px;
  padding-left: 12px;
  border-radius: 4px;
  position: relative;
  overflow: hidden;
  width: 100%;
  cursor: default;
}

.c29 {
  -webkit-flex: 1;
  -ms-flex: 1;
  flex: 1;
}

.c36 {
  padding-top: 8px;
  padding-bottom: 8px;
}

.c37 {
  background: #eaeaef;
}

.c46 {
  padding: 16px;
  border-radius: 4px;
  border-style: dashed;
  border-width: 1px;
  border-color: #c0c0cf;
}

.c50 {
  background: #f6f6f9;
  border-radius: 4px;
  border-color: #eaeaef;
  border: 1px solid #eaeaef;
  width: 100%;
  min-height: 2rem;
}

.c53 {
  padding-right: 12px;
  padding-left: 12px;
}

.c56 {
  overflow: hidden;
  width: 100%;
}

.c57 {
  padding-left: 12px;
}

.c59 {
  background: #ffffff;
  padding: 8px;
  border-radius: 4px;
  border-width: 0;
  border-color: #dcdce4;
  width: 2rem;
  height: 2rem;
  cursor: pointer;
}

.c65 {
  background: #4945ff;
  padding: 8px;
  padding-right: 16px;
  padding-left: 16px;
  border-radius: 4px;
  border-color: #4945ff;
  border: 1px solid #4945ff;
  width: 100%;
  cursor: pointer;
}

.c10 {
  font-weight: 600;
  font-size: 2rem;
  line-height: 1.25;
  color: #32324d;
}

.c15 {
  font-size: 0.75rem;
  line-height: 1.33;
  font-weight: 600;
  line-height: 0;
  color: #ffffff;
}

.c16 {
  font-size: 1rem;
  line-height: 1.5;
  color: #666687;
}

.c20 {
  font-weight: 500;
  font-size: 1rem;
  line-height: 1.25;
  color: #32324d;
}

.c24 {
  font-size: 0.75rem;
  line-height: 1.33;
  font-weight: 600;
  color: #32324d;
}

.c31 {
  font-size: 0.875rem;
  line-height: 1.43;
  display: block;
  white-space: nowrap;
  overflow: hidden;
  text-overflow: ellipsis;
  color: #32324d;
}

.c35 {
  font-size: 0.75rem;
  line-height: 1.33;
  color: #666687;
}

.c39 {
  font-size: 0.875rem;
  line-height: 1.43;
  font-weight: 600;
  color: #32324d;
}

.c58 {
  font-size: 0.875rem;
  line-height: 1.43;
  display: block;
  white-space: nowrap;
  overflow: hidden;
  text-overflow: ellipsis;
  font-weight: 500;
  color: #32324d;
}

.c6 {
  -webkit-align-items: center;
  -webkit-box-align: center;
  -ms-flex-align: center;
  align-items: center;
  display: -webkit-box;
  display: -webkit-flex;
  display: -ms-flexbox;
  display: flex;
  -webkit-flex-direction: row;
  -ms-flex-direction: row;
  flex-direction: row;
  -webkit-box-pack: justify;
  -webkit-justify-content: space-between;
  -ms-flex-pack: justify;
  justify-content: space-between;
}

.c8 {
  -webkit-align-items: center;
  -webkit-box-align: center;
  -ms-flex-align: center;
  align-items: center;
  display: -webkit-box;
  display: -webkit-flex;
  display: -ms-flexbox;
  display: flex;
  -webkit-flex-direction: row;
  -ms-flex-direction: row;
  flex-direction: row;
}

.c12 {
  -webkit-align-items: center;
  -webkit-box-align: center;
  -ms-flex-align: center;
  align-items: center;
  display: -webkit-box;
  display: -webkit-flex;
  display: -ms-flexbox;
  display: flex;
  -webkit-flex-direction: row;
  -ms-flex-direction: row;
  flex-direction: row;
  gap: 8px;
}

.c19 {
  -webkit-align-items: stretch;
  -webkit-box-align: stretch;
  -ms-flex-align: stretch;
  align-items: stretch;
  display: -webkit-box;
  display: -webkit-flex;
  display: -ms-flexbox;
  display: flex;
  -webkit-flex-direction: column;
  -ms-flex-direction: column;
  flex-direction: column;
  gap: 16px;
}

.c23 {
  -webkit-align-items: stretch;
  -webkit-box-align: stretch;
  -ms-flex-align: stretch;
  align-items: stretch;
  display: -webkit-box;
  display: -webkit-flex;
  display: -ms-flexbox;
  display: flex;
  -webkit-flex-direction: column;
  -ms-flex-direction: column;
  flex-direction: column;
  gap: 4px;
}

.c27 {
  -webkit-align-items: center;
  -webkit-box-align: center;
  -ms-flex-align: center;
  align-items: center;
  display: -webkit-box;
  display: -webkit-flex;
  display: -ms-flexbox;
  display: flex;
  -webkit-flex-direction: row;
  -ms-flex-direction: row;
  flex-direction: row;
  gap: 16px;
  -webkit-box-pack: justify;
  -webkit-justify-content: space-between;
  -ms-flex-pack: justify;
  justify-content: space-between;
}

.c30 {
  -webkit-align-items: center;
  -webkit-box-align: center;
  -ms-flex-align: center;
  align-items: center;
  display: -webkit-box;
  display: -webkit-flex;
  display: -ms-flexbox;
  display: flex;
  -webkit-flex-direction: row;
  -ms-flex-direction: row;
  flex-direction: row;
  gap: 12px;
}

.c47 {
  -webkit-align-items: stretch;
  -webkit-box-align: stretch;
  -ms-flex-align: stretch;
  align-items: stretch;
  display: -webkit-box;
  display: -webkit-flex;
  display: -ms-flexbox;
  display: flex;
  -webkit-flex-direction: column;
  -ms-flex-direction: column;
  flex-direction: column;
  gap: 8px;
}

.c51 {
  -webkit-align-items: stretch;
  -webkit-box-align: stretch;
  -ms-flex-align: stretch;
  align-items: stretch;
  display: -webkit-box;
  display: -webkit-flex;
  display: -ms-flexbox;
  display: flex;
  -webkit-flex-direction: row;
  -ms-flex-direction: row;
  flex-direction: row;
}

.c60 {
  -webkit-align-items: center;
  -webkit-box-align: center;
  -ms-flex-align: center;
  align-items: center;
  display: -webkit-box;
  display: -webkit-flex;
  display: -ms-flexbox;
  display: flex;
  -webkit-flex-direction: row;
  -ms-flex-direction: row;
  flex-direction: row;
  -webkit-box-pack: center;
  -webkit-justify-content: center;
  -ms-flex-pack: center;
  justify-content: center;
}

.c66 {
  -webkit-align-items: center;
  -webkit-box-align: center;
  -ms-flex-align: center;
  align-items: center;
  display: -webkit-inline-box;
  display: -webkit-inline-flex;
  display: -ms-inline-flexbox;
  display: inline-flex;
  -webkit-flex-direction: row;
  -ms-flex-direction: row;
  flex-direction: row;
  gap: 8px;
  -webkit-box-pack: center;
  -webkit-justify-content: center;
  -ms-flex-pack: center;
  justify-content: center;
}

.c13 {
  position: relative;
  outline: none;
}

.c13 > svg {
  height: 12px;
  width: 12px;
}

.c13 > svg > g,
.c13 > svg path {
  fill: #ffffff;
}

.c13[aria-disabled='true'] {
  pointer-events: none;
}

.c13:after {
  -webkit-transition-property: all;
  transition-property: all;
  -webkit-transition-duration: 0.2s;
  transition-duration: 0.2s;
  border-radius: 8px;
  content: '';
  position: absolute;
  top: -4px;
  bottom: -4px;
  left: -4px;
  right: -4px;
  border: 2px solid transparent;
}

.c13:focus-visible {
  outline: none;
}

.c13:focus-visible:after {
  border-radius: 8px;
  content: '';
  position: absolute;
  top: -5px;
  bottom: -5px;
  left: -5px;
  right: -5px;
  border: 2px solid #4945ff;
}

.c63 {
  border: 0;
  -webkit-clip: rect(0 0 0 0);
  clip: rect(0 0 0 0);
  height: 1px;
  margin: -1px;
  overflow: hidden;
  padding: 0;
  position: absolute;
  width: 1px;
}

.c14 {
  height: 2rem;
}

.c14[aria-disabled='true'] {
  border: 1px solid #dcdce4;
  background: #eaeaef;
}

.c14[aria-disabled='true'] .c9 {
  color: #666687;
}

.c14[aria-disabled='true'] svg > g,.c14[aria-disabled='true'] svg path {
  fill: #666687;
}

.c14[aria-disabled='true']:active {
  border: 1px solid #dcdce4;
  background: #eaeaef;
}

.c14[aria-disabled='true']:active .c9 {
  color: #666687;
}

.c14[aria-disabled='true']:active svg > g,.c14[aria-disabled='true']:active svg path {
  fill: #666687;
}

.c14:hover {
  border: 1px solid #7b79ff;
  background: #7b79ff;
}

.c14:active {
  border: 1px solid #4945ff;
  background: #4945ff;
}

.c14 svg > g,
.c14 svg path {
  fill: #ffffff;
}

.c67 {
  height: 2rem;
  border: 1px solid #d9d8ff;
  background: #f0f0ff;
}

.c67[aria-disabled='true'] {
  border: 1px solid #dcdce4;
  background: #eaeaef;
}

.c67[aria-disabled='true'] .c9 {
  color: #666687;
}

.c67[aria-disabled='true'] svg > g,.c67[aria-disabled='true'] svg path {
  fill: #666687;
}

.c67[aria-disabled='true']:active {
  border: 1px solid #dcdce4;
  background: #eaeaef;
}

.c67[aria-disabled='true']:active .c9 {
  color: #666687;
}

.c67[aria-disabled='true']:active svg > g,.c67[aria-disabled='true']:active svg path {
  fill: #666687;
}

.c67:hover {
  background-color: #ffffff;
}

.c67:active {
  background-color: #ffffff;
  border: 1px solid #4945ff;
}

.c67:active .c9 {
  color: #4945ff;
}

.c67:active svg > g,
.c67:active svg path {
  fill: #4945ff;
}

.c67 .c9 {
  color: #271fe0;
}

.c67 svg > g,
.c67 svg path {
  fill: #271fe0;
}

.c25 {
  display: -webkit-box;
  display: -webkit-flex;
  display: -ms-flexbox;
  display: flex;
  -webkit-align-items: center;
  -webkit-box-align: center;
  -ms-flex-align: center;
  align-items: center;
}

.c28 {
  border: 1px solid #dcdce4;
  min-height: 2.5rem;
  outline: none;
  box-shadow: 0;
  -webkit-transition-property: border-color,box-shadow,fill;
  transition-property: border-color,box-shadow,fill;
  -webkit-transition-duration: 0.2s;
  transition-duration: 0.2s;
}

.c28[aria-disabled='true'] {
  color: #666687;
}

.c28:focus-visible {
  outline: none;
}

.c28:focus-within {
  border: 1px solid #4945ff;
  box-shadow: #4945ff 0px 0px 0px 2px;
}

.c34 > svg {
  width: 0.375rem;
}

.c34 > svg > path {
  fill: #666687;
}

.c32 {
  -webkit-flex: 1;
  -ms-flex: 1;
  flex: 1;
}

.c33 {
  display: -webkit-box;
  display: -webkit-flex;
  display: -ms-flexbox;
  display: flex;
  gap: 4px;
  -webkit-flex-wrap: wrap;
  -ms-flex-wrap: wrap;
  flex-wrap: wrap;
}

.c68[data-state='checked'] .c9 {
  font-weight: bold;
  color: #4945ff;
}

.c38 {
  height: 1px;
  border: none;
  -webkit-flex-shrink: 0;
  -ms-flex-negative: 0;
  flex-shrink: 0;
  margin: 0;
}

.c21 {
  display: grid;
  grid-template-columns: repeat(12,1fr);
  gap: 0px;
}

.c22 {
  grid-column: span 6;
  max-width: 100%;
}

.c48 {
  grid-column: span 6;
  max-width: 100%;
}

.c61 svg > g,
.c61 svg path {
  fill: #8e8ea9;
}

.c61:hover svg > g,
.c61:hover svg path {
  fill: #666687;
}

.c61:active svg > g,
.c61:active svg path {
  fill: #a5a5ba;
}

.c61[aria-disabled='true'] svg path {
  fill: #666687;
}

.c0:focus-visible {
  outline: none;
}

.c40 {
  background: #4945ff;
  padding-top: 8px;
  padding-right: 16px;
  padding-bottom: 8px;
  padding-left: 16px;
  border-radius: 4px;
  border-color: #4945ff;
  border: 1px solid #4945ff;
}

.c5 {
  font-size: 0.875rem;
  line-height: 1.43;
  color: #4945ff;
}

.c45 {
  font-size: 0.75rem;
  line-height: 1.33;
  font-weight: 600;
  color: #ffffff;
}

.c41 {
  -webkit-align-items: center;
  -webkit-box-align: center;
  -ms-flex-align: center;
  align-items: center;
  display: -webkit-inline-box;
  display: -webkit-inline-flex;
  display: -ms-inline-flexbox;
  display: inline-flex;
  -webkit-flex-direction: row;
  -ms-flex-direction: row;
  flex-direction: row;
  gap: 8px;
}

.c44 {
  -webkit-align-items: center;
  -webkit-box-align: center;
  -ms-flex-align: center;
  align-items: center;
  display: -webkit-box;
  display: -webkit-flex;
  display: -ms-flexbox;
  display: flex;
  -webkit-flex-direction: row;
  -ms-flex-direction: row;
  flex-direction: row;
}

.c3 {
  display: -webkit-inline-box;
  display: -webkit-inline-flex;
  display: -ms-inline-flexbox;
  display: inline-flex;
  -webkit-align-items: center;
  -webkit-box-align: center;
  -ms-flex-align: center;
  align-items: center;
  -webkit-text-decoration: none;
  text-decoration: none;
  gap: 8px;
  position: relative;
  outline: none;
}

.c3 svg {
  font-size: 0.625rem;
}

.c3 svg path {
  fill: #4945ff;
}

.c3:hover {
  color: #7b79ff;
}

.c3:active {
  color: #271fe0;
}

.c3:after {
  -webkit-transition-property: all;
  transition-property: all;
  -webkit-transition-duration: 0.2s;
  transition-duration: 0.2s;
  border-radius: 8px;
  content: '';
  position: absolute;
  top: -4px;
  bottom: -4px;
  left: -4px;
  right: -4px;
  border: 2px solid transparent;
}

.c3:focus-visible {
  outline: none;
}

.c3:focus-visible:after {
  border-radius: 8px;
  content: '';
  position: absolute;
  top: -5px;
  bottom: -5px;
  left: -5px;
  right: -5px;
  border: 2px solid #4945ff;
}

.c42 {
  position: relative;
  outline: none;
}

.c42 > svg {
  height: 12px;
  width: 12px;
}

.c42 > svg > g,
.c42 > svg path {
  fill: #ffffff;
}

.c42[aria-disabled='true'] {
  pointer-events: none;
}

.c42:after {
  -webkit-transition-property: all;
  transition-property: all;
  -webkit-transition-duration: 0.2s;
  transition-duration: 0.2s;
  border-radius: 8px;
  content: '';
  position: absolute;
  top: -4px;
  bottom: -4px;
  left: -4px;
  right: -4px;
  border: 2px solid transparent;
}

.c42:focus-visible {
  outline: none;
}

.c42:focus-visible:after {
  border-radius: 8px;
  content: '';
  position: absolute;
  top: -5px;
  bottom: -5px;
  left: -5px;
  right: -5px;
  border: 2px solid #4945ff;
}

.c43 {
  -webkit-text-decoration: none;
  text-decoration: none;
  border: 1px solid #d9d8ff;
  background: #f0f0ff;
}

.c43[aria-disabled='true'] {
  border: 1px solid #dcdce4;
  background: #eaeaef;
}

.c43[aria-disabled='true'] .c4 {
  color: #666687;
}

.c43[aria-disabled='true'] svg > g,.c43[aria-disabled='true'] svg path {
  fill: #666687;
}

.c43[aria-disabled='true']:active {
  border: 1px solid #dcdce4;
  background: #eaeaef;
}

.c43[aria-disabled='true']:active .c4 {
  color: #666687;
}

.c43[aria-disabled='true']:active svg > g,.c43[aria-disabled='true']:active svg path {
  fill: #666687;
}

.c43:hover {
  background-color: #ffffff;
}

.c43:active {
  background-color: #ffffff;
  border: 1px solid #4945ff;
}

.c43:active .c4 {
  color: #4945ff;
}

.c43:active svg > g,
.c43:active svg path {
  fill: #4945ff;
}

.c43 .c4 {
  color: #271fe0;
}

.c43 svg > g,
.c43 svg path {
  fill: #271fe0;
}

.c62 {
  background-color: transparent;
}

.c62 path {
  fill: #666687;
}

.c49 {
  position: relative;
  padding-right: 4px;
}

.c64 {
  position: relative;
  padding-left: 4px;
}

.c55 {
  height: 0.75rem;
  width: 0.75rem;
}

.c55 path {
  fill: #666687;
}

.c52 {
  display: -webkit-box;
  display: -webkit-flex;
  display: -ms-flexbox;
  display: flex;
  opacity: 1;
}

.c54 {
  cursor: all-scroll;
  border-right: 1px solid #dcdce4;
}

@media (max-width:68.75rem) {
  .c22 {
    grid-column: span 12;
  }
}

@media (max-width:34.375rem) {
  .c22 {
    grid-column: span;
  }
}

@media (max-width:68.75rem) {
  .c48 {
    grid-column: span;
  }
}

@media (max-width:34.375rem) {
  .c48 {
    grid-column: span;
  }
}

<div>
  <main
    aria-labelledby="main-content-title"
    class="c0"
    id="main-content"
    tabindex="-1"
  >
    <form>
      <div
        style="height: 0px;"
      >
        <div
          class="c1"
          data-strapi-header="true"
        >
          <div
            class="c2"
          >
            <a
              aria-current="page"
              class="c3 active"
              href="/"
            >
              <svg
                fill="none"
                height="1rem"
                viewBox="0 0 24 24"
                width="1rem"
                xmlns="http://www.w3.org/2000/svg"
              >
                <path
                  d="M24 13.3a.2.2 0 0 1-.2.2H5.74l8.239 8.239a.2.2 0 0 1 0 .282L12.14 23.86a.2.2 0 0 1-.282 0L.14 12.14a.2.2 0 0 1 0-.282L11.86.14a.2.2 0 0 1 .282 0L13.98 1.98a.2.2 0 0 1 0 .282L5.74 10.5H23.8c.11 0 .2.09.2.2v2.6Z"
                  fill="#212134"
                />
              </svg>
              <span
                class="c4 c5"
              >
                Back
              </span>
            </a>
          </div>
          <div
            class="c6"
          >
            <div
              class="c7 c8"
            >
              <h1
                class="c9 c10"
              >
                Configure the view - Address
              </h1>
            </div>
            <button
              aria-disabled="true"
              class="c11 c12 c13 c14"
              disabled=""
              type="submit"
            >
              <div
                aria-hidden="true"
                class=""
              >
                <svg
                  fill="none"
                  height="1rem"
                  viewBox="0 0 24 24"
                  width="1rem"
                  xmlns="http://www.w3.org/2000/svg"
                >
                  <path
                    d="M20.727 2.97a.2.2 0 0 1 .286 0l2.85 2.89a.2.2 0 0 1 0 .28L9.554 20.854a.2.2 0 0 1-.285 0l-9.13-9.243a.2.2 0 0 1 0-.281l2.85-2.892a.2.2 0 0 1 .284 0l6.14 6.209L20.726 2.97Z"
                    fill="#212134"
                  />
                </svg>
              </div>
              <span
                class="c9 c15"
              >
                Save
              </span>
            </button>
          </div>
          <p
            class="c9 c16"
          >
            Customize how the edit view will look like.
          </p>
        </div>
      </div>
      <div
        class="c17"
      >
        <div
          class="c18"
        >
          <div
            class="c19"
          >
            <h2
              class="c9 c20"
            >
              Settings
            </h2>
            <div
              class="c21"
            >
              <div
                class="c22"
              >
                <div
                  class=""
                >
                  <div
                    class="c23"
                  >
                    <label
                      class="c9 c24 c25"
                      for="1"
                    >
                      Entry title
                    </label>
                    <div
                      aria-autocomplete="none"
                      aria-controls="radix-0"
                      aria-describedby="1-hint 1-error"
                      aria-expanded="false"
                      aria-label="Entry title"
                      class="c26 c27 c28"
                      data-state="closed"
                      dir="ltr"
                      id="1"
                      overflow="hidden"
                      role="combobox"
                      tabindex="0"
                    >
<<<<<<< HEAD
                      <label
                        class="c9 c24 c25"
                        for=":r0:"
                      >
                        Entry title
                      </label>
                      <div
                        aria-autocomplete="none"
                        aria-controls="radix-:r3:"
                        aria-describedby=":r0:-hint :r0:-error"
                        aria-expanded="false"
                        aria-label="Entry title"
                        class="c26 c27 c28"
                        data-state="closed"
                        dir="ltr"
                        id=":r0:"
                        overflow="hidden"
                        role="combobox"
                        tabindex="0"
=======
                      <span
                        class="c29 c30"
>>>>>>> c443fb2c
                      >
                        <span
                          class="c9 c31 c32"
                        >
                          <span
                            class="c33"
                          >
                            postal_code
                          </span>
                        </span>
                      </span>
                      <span
                        class="c30"
                      >
                        <span
                          aria-hidden="true"
                          class="c34"
                        >
                          <svg
                            fill="none"
                            height="1rem"
                            viewBox="0 0 14 8"
                            width="1rem"
                            xmlns="http://www.w3.org/2000/svg"
                          >
                            <path
                              clip-rule="evenodd"
                              d="M14 .889a.86.86 0 0 1-.26.625L7.615 7.736A.834.834 0 0 1 7 8a.834.834 0 0 1-.615-.264L.26 1.514A.861.861 0 0 1 0 .889c0-.24.087-.45.26-.625A.834.834 0 0 1 .875 0h12.25c.237 0 .442.088.615.264a.86.86 0 0 1 .26.625Z"
                              fill="#32324D"
                              fill-rule="evenodd"
                            />
                          </svg>
                        </span>
<<<<<<< HEAD
                      </div>
                      <p
                        class="c9 c35"
                        id=":r0:-hint"
                      >
                        Set the display field of your entry
                      </p>
=======
                      </span>
>>>>>>> c443fb2c
                    </div>
                    <p
                      class="c9 c35"
                      id="1-hint"
                    >
                      Set the display field of your entry
                    </p>
                  </div>
                </div>
              </div>
            </div>
            <div
              class="c36"
            >
              <hr
                class="c37 c38"
              />
            </div>
            <h3
              class="c9 c20"
            >
              View
            </h3>
            <div
              class="c19"
            >
              <div
                class="c6"
              >
                <div>
                  <div
                    class=""
                  >
                    <span
                      class="c9 c39"
                    >
                      Displayed fields
                    </span>
                  </div>
                  <div
                    class=""
                  >
                    <span
                      class="c9 c35"
                    >
                      Drag & drop the fields to build the layout
                    </span>
                  </div>
                </div>
                <div>
                  <a
                    aria-disabled="false"
                    class="c40 c41 c42 c43"
                    href="/plugins/content-type-builder/content-types/api::address.address"
                  >
                    <div
                      aria-hidden="true"
                      class="c44"
                    >
                      <svg
                        fill="none"
                        height="1rem"
                        viewBox="0 0 24 24"
                        width="1rem"
                        xmlns="http://www.w3.org/2000/svg"
                      >
                        <path
                          clip-rule="evenodd"
                          d="M23.604 3.514c.528.528.528 1.36 0 1.887l-2.622 2.607-4.99-4.99L18.6.396a1.322 1.322 0 0 1 1.887 0l3.118 3.118ZM0 24v-4.99l14.2-14.2 4.99 4.99L4.99 24H0Z"
                          fill="#212134"
                          fill-rule="evenodd"
                        />
                      </svg>
                    </div>
                    <span
                      class="c4 c45"
                    >
                      Edit the content type
                    </span>
                  </a>
                </div>
              </div>
              <div
                class="c46"
              >
                <div
                  class="c47"
                >
                  <div
                    class="c21"
                  >
                    <div
                      class="c48"
                    >
                      <div
                        class="c8 c49"
                      >
                        <div
                          class="c50 c51 c52"
                        >
                          <span
                            class="c53 c8 c54"
                            draggable="true"
                            tabindex="-1"
                            type="button"
                          >
                            <svg
                              class="c55"
                              fill="none"
                              height="1rem"
                              viewBox="0 0 24 24"
                              width="1rem"
                              xmlns="http://www.w3.org/2000/svg"
                            >
                              <path
                                d="M16.563 5.587a2.503 2.503 0 1 0 0-5.007 2.503 2.503 0 0 0 0 5.007Z"
                                fill="#212134"
                              />
                              <path
                                d="M18.487 3.083c-.012.788-.487 1.513-1.229 1.797a1.954 1.954 0 0 1-2.184-.574A1.943 1.943 0 0 1 14.9 2.11c.4-.684 1.2-1.066 1.981-.927a1.954 1.954 0 0 1 1.606 1.9c.011.748 1.17.748 1.158 0A3.138 3.138 0 0 0 17.565.17c-1.176-.423-2.567-.03-3.36.933-.83 1.002-.968 2.45-.284 3.575.678 1.124 1.993 1.674 3.273 1.431 1.432-.272 2.428-1.593 2.451-3.019.012-.753-1.147-.753-1.158-.006ZM16.563 14.372a2.503 2.503 0 1 0 0-5.007 2.503 2.503 0 0 0 0 5.007Z"
                                fill="#212134"
                              />
                              <path
                                d="M18.487 11.867c-.012.789-.487 1.513-1.229 1.797a1.954 1.954 0 0 1-2.184-.574 1.943 1.943 0 0 1-.174-2.196c.4-.684 1.2-1.066 1.981-.927.928.156 1.588.968 1.606 1.9.011.748 1.17.748 1.158 0a3.138 3.138 0 0 0-2.08-2.914c-1.176-.423-2.567-.029-3.36.933-.83 1.002-.968 2.45-.284 3.575.678 1.124 1.993 1.675 3.273 1.431 1.432-.272 2.428-1.593 2.451-3.019.012-.753-1.147-.753-1.158-.005ZM16.563 23.392a2.503 2.503 0 1 0 0-5.006 2.503 2.503 0 0 0 0 5.006Z"
                                fill="#212134"
                              />
                              <path
                                d="M18.487 20.89c-.012.787-.487 1.512-1.229 1.796a1.954 1.954 0 0 1-2.184-.574 1.943 1.943 0 0 1-.174-2.196c.4-.684 1.2-1.066 1.981-.927.928.156 1.588.967 1.606 1.9.011.748 1.17.748 1.158 0a3.138 3.138 0 0 0-2.08-2.914c-1.176-.423-2.567-.03-3.36.933-.83 1.002-.968 2.45-.284 3.575.678 1.124 1.993 1.674 3.273 1.431 1.432-.272 2.428-1.593 2.451-3.019.012-.753-1.147-.753-1.158-.006ZM7.378 5.622a2.503 2.503 0 1 0 0-5.007 2.503 2.503 0 0 0 0 5.007Z"
                                fill="#212134"
                              />
                              <path
                                d="M9.302 3.119c-.011.788-.486 1.512-1.228 1.796a1.954 1.954 0 0 1-2.185-.574 1.943 1.943 0 0 1-.173-2.196c.4-.684 1.199-1.066 1.981-.927a1.943 1.943 0 0 1 1.605 1.9c.012.748 1.17.748 1.16 0A3.138 3.138 0 0 0 8.38.205c-1.176-.423-2.567-.029-3.36.933-.83 1.002-.968 2.45-.285 3.575.678 1.124 1.994 1.675 3.274 1.431 1.431-.272 2.428-1.593 2.451-3.019.012-.753-1.147-.753-1.159-.005ZM7.378 14.406a2.503 2.503 0 1 0 0-5.006 2.503 2.503 0 0 0 0 5.006Z"
                                fill="#212134"
                              />
                              <path
                                d="M9.302 11.902c-.011.788-.486 1.513-1.228 1.797a1.954 1.954 0 0 1-2.185-.574 1.943 1.943 0 0 1-.173-2.196c.4-.684 1.199-1.066 1.981-.927a1.943 1.943 0 0 1 1.605 1.9c.012.748 1.17.748 1.16 0A3.138 3.138 0 0 0 8.38 8.988c-1.176-.423-2.567-.03-3.36.933-.83 1.002-.968 2.45-.285 3.575.678 1.124 1.994 1.674 3.274 1.431 1.431-.272 2.428-1.593 2.451-3.019.012-.753-1.147-.753-1.159-.006ZM7.378 23.427a2.503 2.503 0 1 0 0-5.007 2.503 2.503 0 0 0 0 5.007Z"
                                fill="#212134"
                              />
                              <path
                                d="M9.302 20.924c-.011.788-.486 1.513-1.228 1.797a1.954 1.954 0 0 1-2.185-.574 1.943 1.943 0 0 1-.173-2.196c.4-.684 1.199-1.066 1.981-.927.933.156 1.594.967 1.605 1.9.012.748 1.17.748 1.16 0A3.139 3.139 0 0 0 8.38 18.01c-1.176-.423-2.567-.03-3.36.933-.83 1.002-.968 2.45-.285 3.569.678 1.124 1.994 1.675 3.274 1.431 1.431-.272 2.428-1.593 2.451-3.019.012-.747-1.147-.747-1.159 0Z"
                                fill="#212134"
                              />
                            </svg>
                          </span>
                          <div
                            class="c56"
                            overflow="hidden"
                          >
                            <div
                              class="c57 c6"
                            >
                              <span
                                class="c9 c58"
                              >
                                postal_code
                              </span>
                              <div
                                class="c8"
                              >
                                <span>
                                  <button
                                    aria-disabled="false"
                                    aria-labelledby="2"
                                    class="c59 c60 c13 c61 c62"
                                    tabindex="0"
                                    type="button"
                                  >
                                    <span
                                      class="c63"
                                    >
                                      Edit postal_code
                                    </span>
                                    <svg
                                      aria-hidden="true"
                                      fill="none"
                                      focusable="false"
                                      height="1rem"
                                      viewBox="0 0 24 24"
                                      width="1rem"
                                      xmlns="http://www.w3.org/2000/svg"
                                    >
                                      <path
                                        clip-rule="evenodd"
                                        d="M23.604 3.514c.528.528.528 1.36 0 1.887l-2.622 2.607-4.99-4.99L18.6.396a1.322 1.322 0 0 1 1.887 0l3.118 3.118ZM0 24v-4.99l14.2-14.2 4.99 4.99L4.99 24H0Z"
                                        fill="#212134"
                                        fill-rule="evenodd"
                                      />
                                    </svg>
                                  </button>
                                </span>
<<<<<<< HEAD
                                <div
                                  class="c8"
                                >
                                  <span>
                                    <button
                                      aria-disabled="false"
                                      aria-labelledby=":r4:"
                                      class="c59 c60 c13 c61 c62"
                                      tabindex="0"
                                      type="button"
                                    >
                                      <span
                                        class="c63"
                                      >
                                        Edit postal_code
                                      </span>
                                      <svg
                                        aria-hidden="true"
                                        fill="none"
                                        focusable="false"
                                        height="1rem"
                                        viewBox="0 0 24 24"
                                        width="1rem"
                                        xmlns="http://www.w3.org/2000/svg"
                                      >
                                        <path
                                          clip-rule="evenodd"
                                          d="M23.604 3.514c.528.528.528 1.36 0 1.887l-2.622 2.607-4.99-4.99L18.6.396a1.322 1.322 0 0 1 1.887 0l3.118 3.118ZM0 24v-4.99l14.2-14.2 4.99 4.99L4.99 24H0Z"
                                          fill="#212134"
                                          fill-rule="evenodd"
                                        />
                                      </svg>
                                    </button>
                                  </span>
                                  <span>
                                    <button
                                      aria-disabled="false"
                                      aria-labelledby=":r6:"
                                      class="c59 c60 c13 c61 c62"
                                      data-testid="delete-field"
                                      tabindex="0"
                                      type="button"
=======
                                <span>
                                  <button
                                    aria-disabled="false"
                                    aria-labelledby="3"
                                    class="c59 c60 c13 c61 c62"
                                    data-testid="delete-field"
                                    tabindex="0"
                                    type="button"
                                  >
                                    <span
                                      class="c63"
                                    >
                                      Delete postal_code
                                    </span>
                                    <svg
                                      aria-hidden="true"
                                      fill="none"
                                      focusable="false"
                                      height="1rem"
                                      viewBox="0 0 24 24"
                                      width="1rem"
                                      xmlns="http://www.w3.org/2000/svg"
>>>>>>> c443fb2c
                                    >
                                      <path
                                        d="M3.236 6.149a.2.2 0 0 0-.197.233L6 24h12l2.96-17.618a.2.2 0 0 0-.196-.233H3.236ZM21.8 1.983c.11 0 .2.09.2.2v1.584a.2.2 0 0 1-.2.2H2.2a.2.2 0 0 1-.2-.2V2.183c0-.11.09-.2.2-.2h5.511c.9 0 1.631-1.09 1.631-1.983h5.316c0 .894.73 1.983 1.631 1.983H21.8Z"
                                        fill="#32324D"
                                      />
                                    </svg>
                                  </button>
                                </span>
                              </div>
                            </div>
                          </div>
                        </div>
                      </div>
                    </div>
                    <div
                      class="c48"
                    >
                      <div
                        class="c8 c64"
                      >
                        <div
                          class="c50 c51 c52"
                        >
                          <span
                            class="c53 c8 c54"
                            draggable="true"
                            tabindex="-1"
                            type="button"
                          >
                            <svg
                              class="c55"
                              fill="none"
                              height="1rem"
                              viewBox="0 0 24 24"
                              width="1rem"
                              xmlns="http://www.w3.org/2000/svg"
                            >
                              <path
                                d="M16.563 5.587a2.503 2.503 0 1 0 0-5.007 2.503 2.503 0 0 0 0 5.007Z"
                                fill="#212134"
                              />
                              <path
                                d="M18.487 3.083c-.012.788-.487 1.513-1.229 1.797a1.954 1.954 0 0 1-2.184-.574A1.943 1.943 0 0 1 14.9 2.11c.4-.684 1.2-1.066 1.981-.927a1.954 1.954 0 0 1 1.606 1.9c.011.748 1.17.748 1.158 0A3.138 3.138 0 0 0 17.565.17c-1.176-.423-2.567-.03-3.36.933-.83 1.002-.968 2.45-.284 3.575.678 1.124 1.993 1.674 3.273 1.431 1.432-.272 2.428-1.593 2.451-3.019.012-.753-1.147-.753-1.158-.006ZM16.563 14.372a2.503 2.503 0 1 0 0-5.007 2.503 2.503 0 0 0 0 5.007Z"
                                fill="#212134"
                              />
                              <path
                                d="M18.487 11.867c-.012.789-.487 1.513-1.229 1.797a1.954 1.954 0 0 1-2.184-.574 1.943 1.943 0 0 1-.174-2.196c.4-.684 1.2-1.066 1.981-.927.928.156 1.588.968 1.606 1.9.011.748 1.17.748 1.158 0a3.138 3.138 0 0 0-2.08-2.914c-1.176-.423-2.567-.029-3.36.933-.83 1.002-.968 2.45-.284 3.575.678 1.124 1.993 1.675 3.273 1.431 1.432-.272 2.428-1.593 2.451-3.019.012-.753-1.147-.753-1.158-.005ZM16.563 23.392a2.503 2.503 0 1 0 0-5.006 2.503 2.503 0 0 0 0 5.006Z"
                                fill="#212134"
                              />
                              <path
                                d="M18.487 20.89c-.012.787-.487 1.512-1.229 1.796a1.954 1.954 0 0 1-2.184-.574 1.943 1.943 0 0 1-.174-2.196c.4-.684 1.2-1.066 1.981-.927.928.156 1.588.967 1.606 1.9.011.748 1.17.748 1.158 0a3.138 3.138 0 0 0-2.08-2.914c-1.176-.423-2.567-.03-3.36.933-.83 1.002-.968 2.45-.284 3.575.678 1.124 1.993 1.674 3.273 1.431 1.432-.272 2.428-1.593 2.451-3.019.012-.753-1.147-.753-1.158-.006ZM7.378 5.622a2.503 2.503 0 1 0 0-5.007 2.503 2.503 0 0 0 0 5.007Z"
                                fill="#212134"
                              />
                              <path
                                d="M9.302 3.119c-.011.788-.486 1.512-1.228 1.796a1.954 1.954 0 0 1-2.185-.574 1.943 1.943 0 0 1-.173-2.196c.4-.684 1.199-1.066 1.981-.927a1.943 1.943 0 0 1 1.605 1.9c.012.748 1.17.748 1.16 0A3.138 3.138 0 0 0 8.38.205c-1.176-.423-2.567-.029-3.36.933-.83 1.002-.968 2.45-.285 3.575.678 1.124 1.994 1.675 3.274 1.431 1.431-.272 2.428-1.593 2.451-3.019.012-.753-1.147-.753-1.159-.005ZM7.378 14.406a2.503 2.503 0 1 0 0-5.006 2.503 2.503 0 0 0 0 5.006Z"
                                fill="#212134"
                              />
                              <path
                                d="M9.302 11.902c-.011.788-.486 1.513-1.228 1.797a1.954 1.954 0 0 1-2.185-.574 1.943 1.943 0 0 1-.173-2.196c.4-.684 1.199-1.066 1.981-.927a1.943 1.943 0 0 1 1.605 1.9c.012.748 1.17.748 1.16 0A3.138 3.138 0 0 0 8.38 8.988c-1.176-.423-2.567-.03-3.36.933-.83 1.002-.968 2.45-.285 3.575.678 1.124 1.994 1.674 3.274 1.431 1.431-.272 2.428-1.593 2.451-3.019.012-.753-1.147-.753-1.159-.006ZM7.378 23.427a2.503 2.503 0 1 0 0-5.007 2.503 2.503 0 0 0 0 5.007Z"
                                fill="#212134"
                              />
                              <path
                                d="M9.302 20.924c-.011.788-.486 1.513-1.228 1.797a1.954 1.954 0 0 1-2.185-.574 1.943 1.943 0 0 1-.173-2.196c.4-.684 1.199-1.066 1.981-.927.933.156 1.594.967 1.605 1.9.012.748 1.17.748 1.16 0A3.139 3.139 0 0 0 8.38 18.01c-1.176-.423-2.567-.03-3.36.933-.83 1.002-.968 2.45-.285 3.569.678 1.124 1.994 1.675 3.274 1.431 1.431-.272 2.428-1.593 2.451-3.019.012-.747-1.147-.747-1.159 0Z"
                                fill="#212134"
                              />
                            </svg>
                          </span>
                          <div
                            class="c56"
                            overflow="hidden"
                          >
                            <div
                              class="c57 c6"
                            >
                              <span
                                class="c9 c58"
                              >
                                city
                              </span>
                              <div
                                class="c8"
                              >
                                <span>
                                  <button
                                    aria-disabled="false"
                                    aria-labelledby="4"
                                    class="c59 c60 c13 c61 c62"
                                    tabindex="0"
                                    type="button"
                                  >
                                    <span
                                      class="c63"
                                    >
                                      Edit city
                                    </span>
                                    <svg
                                      aria-hidden="true"
                                      fill="none"
                                      focusable="false"
                                      height="1rem"
                                      viewBox="0 0 24 24"
                                      width="1rem"
                                      xmlns="http://www.w3.org/2000/svg"
                                    >
                                      <path
                                        clip-rule="evenodd"
                                        d="M23.604 3.514c.528.528.528 1.36 0 1.887l-2.622 2.607-4.99-4.99L18.6.396a1.322 1.322 0 0 1 1.887 0l3.118 3.118ZM0 24v-4.99l14.2-14.2 4.99 4.99L4.99 24H0Z"
                                        fill="#212134"
                                        fill-rule="evenodd"
                                      />
                                    </svg>
                                  </button>
                                </span>
<<<<<<< HEAD
                                <div
                                  class="c8"
                                >
                                  <span>
                                    <button
                                      aria-disabled="false"
                                      aria-labelledby=":r8:"
                                      class="c59 c60 c13 c61 c62"
                                      tabindex="0"
                                      type="button"
                                    >
                                      <span
                                        class="c63"
                                      >
                                        Edit city
                                      </span>
                                      <svg
                                        aria-hidden="true"
                                        fill="none"
                                        focusable="false"
                                        height="1rem"
                                        viewBox="0 0 24 24"
                                        width="1rem"
                                        xmlns="http://www.w3.org/2000/svg"
                                      >
                                        <path
                                          clip-rule="evenodd"
                                          d="M23.604 3.514c.528.528.528 1.36 0 1.887l-2.622 2.607-4.99-4.99L18.6.396a1.322 1.322 0 0 1 1.887 0l3.118 3.118ZM0 24v-4.99l14.2-14.2 4.99 4.99L4.99 24H0Z"
                                          fill="#212134"
                                          fill-rule="evenodd"
                                        />
                                      </svg>
                                    </button>
                                  </span>
                                  <span>
                                    <button
                                      aria-disabled="false"
                                      aria-labelledby=":ra:"
                                      class="c59 c60 c13 c61 c62"
                                      data-testid="delete-field"
                                      tabindex="0"
                                      type="button"
=======
                                <span>
                                  <button
                                    aria-disabled="false"
                                    aria-labelledby="5"
                                    class="c59 c60 c13 c61 c62"
                                    data-testid="delete-field"
                                    tabindex="0"
                                    type="button"
                                  >
                                    <span
                                      class="c63"
                                    >
                                      Delete city
                                    </span>
                                    <svg
                                      aria-hidden="true"
                                      fill="none"
                                      focusable="false"
                                      height="1rem"
                                      viewBox="0 0 24 24"
                                      width="1rem"
                                      xmlns="http://www.w3.org/2000/svg"
>>>>>>> c443fb2c
                                    >
                                      <path
                                        d="M3.236 6.149a.2.2 0 0 0-.197.233L6 24h12l2.96-17.618a.2.2 0 0 0-.196-.233H3.236ZM21.8 1.983c.11 0 .2.09.2.2v1.584a.2.2 0 0 1-.2.2H2.2a.2.2 0 0 1-.2-.2V2.183c0-.11.09-.2.2-.2h5.511c.9 0 1.631-1.09 1.631-1.983h5.316c0 .894.73 1.983 1.631 1.983H21.8Z"
                                        fill="#32324D"
                                      />
                                    </svg>
                                  </button>
                                </span>
                              </div>
                            </div>
                          </div>
                        </div>
                      </div>
                    </div>
                  </div>
                  <div>
                    <button
                      aria-controls="label"
                      aria-disabled="true"
                      aria-expanded="false"
                      aria-haspopup="true"
                      class="c65 c66 c13 c67"
                      data-testid="add-field"
                      disabled=""
                      label="Insert another field"
                      type="button"
                    >
                      <div
                        aria-hidden="true"
                        class=""
                      >
                        <svg
                          fill="none"
                          height="1rem"
                          viewBox="0 0 24 24"
                          width="1rem"
                          xmlns="http://www.w3.org/2000/svg"
                        >
                          <path
                            d="M24 13.604a.3.3 0 0 1-.3.3h-9.795V23.7a.3.3 0 0 1-.3.3h-3.21a.3.3 0 0 1-.3-.3v-9.795H.3a.3.3 0 0 1-.3-.3v-3.21a.3.3 0 0 1 .3-.3h9.795V.3a.3.3 0 0 1 .3-.3h3.21a.3.3 0 0 1 .3.3v9.795H23.7a.3.3 0 0 1 .3.3v3.21Z"
                            fill="#212134"
                          />
                        </svg>
                      </div>
                      <span
                        class="c9 c15"
                      >
                        Insert another field
                      </span>
                    </button>
                  </div>
                </div>
              </div>
            </div>
          </div>
        </div>
      </div>
    </form>
  </main>
  <div
    class="c63"
  >
    <p
      aria-live="polite"
      aria-relevant="all"
      id="live-region-log"
      role="log"
    />
    <p
      aria-live="polite"
      aria-relevant="all"
      id="live-region-status"
      role="status"
    />
    <p
      aria-live="assertive"
      aria-relevant="all"
      id="live-region-alert"
      role="alert"
    />
  </div>
</div>
`;

exports[`EditSettingsView should add field 1`] = `
.c1 {
  background: #f6f6f9;
  padding-top: 24px;
  padding-right: 56px;
  padding-bottom: 40px;
  padding-left: 56px;
}

.c2 {
  padding-bottom: 8px;
}

.c7 {
  min-width: 0;
}

.c11 {
  background: #4945ff;
  padding: 8px;
  padding-right: 16px;
  padding-left: 16px;
  border-radius: 4px;
  border-color: #4945ff;
  border: 1px solid #4945ff;
  cursor: pointer;
}

.c17 {
  padding-right: 56px;
  padding-left: 56px;
}

.c18 {
  background: #ffffff;
  padding-top: 24px;
  padding-right: 32px;
  padding-bottom: 24px;
  padding-left: 32px;
  border-radius: 4px;
  box-shadow: 0px 1px 4px rgba(33,33,52,0.1);
}

.c26 {
  background: #ffffff;
  padding-right: 12px;
  padding-left: 12px;
  border-radius: 4px;
  position: relative;
  overflow: hidden;
  width: 100%;
  cursor: default;
}

.c29 {
  -webkit-flex: 1;
  -ms-flex: 1;
  flex: 1;
}

.c36 {
  padding-top: 8px;
  padding-bottom: 8px;
}

.c37 {
  background: #eaeaef;
}

.c46 {
  padding: 16px;
  border-radius: 4px;
  border-style: dashed;
  border-width: 1px;
  border-color: #c0c0cf;
}

.c50 {
  background: #f6f6f9;
  border-radius: 4px;
  border-color: #eaeaef;
  border: 1px solid #eaeaef;
  width: 100%;
  min-height: 2rem;
}

.c53 {
  padding-right: 12px;
  padding-left: 12px;
}

.c56 {
  overflow: hidden;
  width: 100%;
}

.c57 {
  padding-left: 12px;
}

.c59 {
  background: #ffffff;
  padding: 8px;
  border-radius: 4px;
  border-width: 0;
  border-color: #dcdce4;
  width: 2rem;
  height: 2rem;
  cursor: pointer;
}

.c65 {
  background: #4945ff;
  padding: 8px;
  padding-right: 16px;
  padding-left: 16px;
  border-radius: 4px;
  border-color: #4945ff;
  border: 1px solid #4945ff;
  width: 100%;
  cursor: pointer;
}

.c10 {
  font-weight: 600;
  font-size: 2rem;
  line-height: 1.25;
  color: #32324d;
}

.c15 {
  font-size: 0.75rem;
  line-height: 1.33;
  font-weight: 600;
  line-height: 0;
  color: #ffffff;
}

.c16 {
  font-size: 1rem;
  line-height: 1.5;
  color: #666687;
}

.c20 {
  font-weight: 500;
  font-size: 1rem;
  line-height: 1.25;
  color: #32324d;
}

.c24 {
  font-size: 0.75rem;
  line-height: 1.33;
  font-weight: 600;
  color: #32324d;
}

.c31 {
  font-size: 0.875rem;
  line-height: 1.43;
  display: block;
  white-space: nowrap;
  overflow: hidden;
  text-overflow: ellipsis;
  color: #32324d;
}

.c35 {
  font-size: 0.75rem;
  line-height: 1.33;
  color: #666687;
}

.c39 {
  font-size: 0.875rem;
  line-height: 1.43;
  font-weight: 600;
  color: #32324d;
}

.c58 {
  font-size: 0.875rem;
  line-height: 1.43;
  display: block;
  white-space: nowrap;
  overflow: hidden;
  text-overflow: ellipsis;
  font-weight: 500;
  color: #32324d;
}

.c6 {
  -webkit-align-items: center;
  -webkit-box-align: center;
  -ms-flex-align: center;
  align-items: center;
  display: -webkit-box;
  display: -webkit-flex;
  display: -ms-flexbox;
  display: flex;
  -webkit-flex-direction: row;
  -ms-flex-direction: row;
  flex-direction: row;
  -webkit-box-pack: justify;
  -webkit-justify-content: space-between;
  -ms-flex-pack: justify;
  justify-content: space-between;
}

.c8 {
  -webkit-align-items: center;
  -webkit-box-align: center;
  -ms-flex-align: center;
  align-items: center;
  display: -webkit-box;
  display: -webkit-flex;
  display: -ms-flexbox;
  display: flex;
  -webkit-flex-direction: row;
  -ms-flex-direction: row;
  flex-direction: row;
}

.c12 {
  -webkit-align-items: center;
  -webkit-box-align: center;
  -ms-flex-align: center;
  align-items: center;
  display: -webkit-box;
  display: -webkit-flex;
  display: -ms-flexbox;
  display: flex;
  -webkit-flex-direction: row;
  -ms-flex-direction: row;
  flex-direction: row;
  gap: 8px;
}

.c19 {
  -webkit-align-items: stretch;
  -webkit-box-align: stretch;
  -ms-flex-align: stretch;
  align-items: stretch;
  display: -webkit-box;
  display: -webkit-flex;
  display: -ms-flexbox;
  display: flex;
  -webkit-flex-direction: column;
  -ms-flex-direction: column;
  flex-direction: column;
  gap: 16px;
}

.c23 {
  -webkit-align-items: stretch;
  -webkit-box-align: stretch;
  -ms-flex-align: stretch;
  align-items: stretch;
  display: -webkit-box;
  display: -webkit-flex;
  display: -ms-flexbox;
  display: flex;
  -webkit-flex-direction: column;
  -ms-flex-direction: column;
  flex-direction: column;
  gap: 4px;
}

.c27 {
  -webkit-align-items: center;
  -webkit-box-align: center;
  -ms-flex-align: center;
  align-items: center;
  display: -webkit-box;
  display: -webkit-flex;
  display: -ms-flexbox;
  display: flex;
  -webkit-flex-direction: row;
  -ms-flex-direction: row;
  flex-direction: row;
  gap: 16px;
  -webkit-box-pack: justify;
  -webkit-justify-content: space-between;
  -ms-flex-pack: justify;
  justify-content: space-between;
}

.c30 {
  -webkit-align-items: center;
  -webkit-box-align: center;
  -ms-flex-align: center;
  align-items: center;
  display: -webkit-box;
  display: -webkit-flex;
  display: -ms-flexbox;
  display: flex;
  -webkit-flex-direction: row;
  -ms-flex-direction: row;
  flex-direction: row;
  gap: 12px;
}

.c47 {
  -webkit-align-items: stretch;
  -webkit-box-align: stretch;
  -ms-flex-align: stretch;
  align-items: stretch;
  display: -webkit-box;
  display: -webkit-flex;
  display: -ms-flexbox;
  display: flex;
  -webkit-flex-direction: column;
  -ms-flex-direction: column;
  flex-direction: column;
  gap: 8px;
}

.c51 {
  -webkit-align-items: stretch;
  -webkit-box-align: stretch;
  -ms-flex-align: stretch;
  align-items: stretch;
  display: -webkit-box;
  display: -webkit-flex;
  display: -ms-flexbox;
  display: flex;
  -webkit-flex-direction: row;
  -ms-flex-direction: row;
  flex-direction: row;
}

.c60 {
  -webkit-align-items: center;
  -webkit-box-align: center;
  -ms-flex-align: center;
  align-items: center;
  display: -webkit-box;
  display: -webkit-flex;
  display: -ms-flexbox;
  display: flex;
  -webkit-flex-direction: row;
  -ms-flex-direction: row;
  flex-direction: row;
  -webkit-box-pack: center;
  -webkit-justify-content: center;
  -ms-flex-pack: center;
  justify-content: center;
}

.c66 {
  -webkit-align-items: center;
  -webkit-box-align: center;
  -ms-flex-align: center;
  align-items: center;
  display: -webkit-inline-box;
  display: -webkit-inline-flex;
  display: -ms-inline-flexbox;
  display: inline-flex;
  -webkit-flex-direction: row;
  -ms-flex-direction: row;
  flex-direction: row;
  gap: 8px;
  -webkit-box-pack: center;
  -webkit-justify-content: center;
  -ms-flex-pack: center;
  justify-content: center;
}

.c13 {
  position: relative;
  outline: none;
}

.c13 > svg {
  height: 12px;
  width: 12px;
}

.c13 > svg > g,
.c13 > svg path {
  fill: #ffffff;
}

.c13[aria-disabled='true'] {
  pointer-events: none;
}

.c13:after {
  -webkit-transition-property: all;
  transition-property: all;
  -webkit-transition-duration: 0.2s;
  transition-duration: 0.2s;
  border-radius: 8px;
  content: '';
  position: absolute;
  top: -4px;
  bottom: -4px;
  left: -4px;
  right: -4px;
  border: 2px solid transparent;
}

.c13:focus-visible {
  outline: none;
}

.c13:focus-visible:after {
  border-radius: 8px;
  content: '';
  position: absolute;
  top: -5px;
  bottom: -5px;
  left: -5px;
  right: -5px;
  border: 2px solid #4945ff;
}

.c63 {
  border: 0;
  -webkit-clip: rect(0 0 0 0);
  clip: rect(0 0 0 0);
  height: 1px;
  margin: -1px;
  overflow: hidden;
  padding: 0;
  position: absolute;
  width: 1px;
}

.c14 {
  height: 2rem;
}

.c14[aria-disabled='true'] {
  border: 1px solid #dcdce4;
  background: #eaeaef;
}

.c14[aria-disabled='true'] .c9 {
  color: #666687;
}

.c14[aria-disabled='true'] svg > g,.c14[aria-disabled='true'] svg path {
  fill: #666687;
}

.c14[aria-disabled='true']:active {
  border: 1px solid #dcdce4;
  background: #eaeaef;
}

.c14[aria-disabled='true']:active .c9 {
  color: #666687;
}

.c14[aria-disabled='true']:active svg > g,.c14[aria-disabled='true']:active svg path {
  fill: #666687;
}

.c14:hover {
  border: 1px solid #7b79ff;
  background: #7b79ff;
}

.c14:active {
  border: 1px solid #4945ff;
  background: #4945ff;
}

.c14 svg > g,
.c14 svg path {
  fill: #ffffff;
}

.c67 {
  height: 2rem;
  border: 1px solid #d9d8ff;
  background: #f0f0ff;
}

.c67[aria-disabled='true'] {
  border: 1px solid #dcdce4;
  background: #eaeaef;
}

.c67[aria-disabled='true'] .c9 {
  color: #666687;
}

.c67[aria-disabled='true'] svg > g,.c67[aria-disabled='true'] svg path {
  fill: #666687;
}

.c67[aria-disabled='true']:active {
  border: 1px solid #dcdce4;
  background: #eaeaef;
}

.c67[aria-disabled='true']:active .c9 {
  color: #666687;
}

.c67[aria-disabled='true']:active svg > g,.c67[aria-disabled='true']:active svg path {
  fill: #666687;
}

.c67:hover {
  background-color: #ffffff;
}

.c67:active {
  background-color: #ffffff;
  border: 1px solid #4945ff;
}

.c67:active .c9 {
  color: #4945ff;
}

.c67:active svg > g,
.c67:active svg path {
  fill: #4945ff;
}

.c67 .c9 {
  color: #271fe0;
}

.c67 svg > g,
.c67 svg path {
  fill: #271fe0;
}

.c25 {
  display: -webkit-box;
  display: -webkit-flex;
  display: -ms-flexbox;
  display: flex;
  -webkit-align-items: center;
  -webkit-box-align: center;
  -ms-flex-align: center;
  align-items: center;
}

.c28 {
  border: 1px solid #dcdce4;
  min-height: 2.5rem;
  outline: none;
  box-shadow: 0;
  -webkit-transition-property: border-color,box-shadow,fill;
  transition-property: border-color,box-shadow,fill;
  -webkit-transition-duration: 0.2s;
  transition-duration: 0.2s;
}

.c28[aria-disabled='true'] {
  color: #666687;
}

.c28:focus-visible {
  outline: none;
}

.c28:focus-within {
  border: 1px solid #4945ff;
  box-shadow: #4945ff 0px 0px 0px 2px;
}

.c34 > svg {
  width: 0.375rem;
}

.c34 > svg > path {
  fill: #666687;
}

.c32 {
  -webkit-flex: 1;
  -ms-flex: 1;
  flex: 1;
}

.c33 {
  display: -webkit-box;
  display: -webkit-flex;
  display: -ms-flexbox;
  display: flex;
  gap: 4px;
  -webkit-flex-wrap: wrap;
  -ms-flex-wrap: wrap;
  flex-wrap: wrap;
}

.c68[data-state='checked'] .c9 {
  font-weight: bold;
  color: #4945ff;
}

.c38 {
  height: 1px;
  border: none;
  -webkit-flex-shrink: 0;
  -ms-flex-negative: 0;
  flex-shrink: 0;
  margin: 0;
}

.c21 {
  display: grid;
  grid-template-columns: repeat(12,1fr);
  gap: 0px;
}

.c22 {
  grid-column: span 6;
  max-width: 100%;
}

.c48 {
  grid-column: span 6;
  max-width: 100%;
}

.c61 svg > g,
.c61 svg path {
  fill: #8e8ea9;
}

.c61:hover svg > g,
.c61:hover svg path {
  fill: #666687;
}

.c61:active svg > g,
.c61:active svg path {
  fill: #a5a5ba;
}

.c61[aria-disabled='true'] svg path {
  fill: #666687;
}

.c0:focus-visible {
  outline: none;
}

.c40 {
  background: #4945ff;
  padding-top: 8px;
  padding-right: 16px;
  padding-bottom: 8px;
  padding-left: 16px;
  border-radius: 4px;
  border-color: #4945ff;
  border: 1px solid #4945ff;
}

.c5 {
  font-size: 0.875rem;
  line-height: 1.43;
  color: #4945ff;
}

.c45 {
  font-size: 0.75rem;
  line-height: 1.33;
  font-weight: 600;
  color: #ffffff;
}

.c41 {
  -webkit-align-items: center;
  -webkit-box-align: center;
  -ms-flex-align: center;
  align-items: center;
  display: -webkit-inline-box;
  display: -webkit-inline-flex;
  display: -ms-inline-flexbox;
  display: inline-flex;
  -webkit-flex-direction: row;
  -ms-flex-direction: row;
  flex-direction: row;
  gap: 8px;
}

.c44 {
  -webkit-align-items: center;
  -webkit-box-align: center;
  -ms-flex-align: center;
  align-items: center;
  display: -webkit-box;
  display: -webkit-flex;
  display: -ms-flexbox;
  display: flex;
  -webkit-flex-direction: row;
  -ms-flex-direction: row;
  flex-direction: row;
}

.c3 {
  display: -webkit-inline-box;
  display: -webkit-inline-flex;
  display: -ms-inline-flexbox;
  display: inline-flex;
  -webkit-align-items: center;
  -webkit-box-align: center;
  -ms-flex-align: center;
  align-items: center;
  -webkit-text-decoration: none;
  text-decoration: none;
  gap: 8px;
  position: relative;
  outline: none;
}

.c3 svg {
  font-size: 0.625rem;
}

.c3 svg path {
  fill: #4945ff;
}

.c3:hover {
  color: #7b79ff;
}

.c3:active {
  color: #271fe0;
}

.c3:after {
  -webkit-transition-property: all;
  transition-property: all;
  -webkit-transition-duration: 0.2s;
  transition-duration: 0.2s;
  border-radius: 8px;
  content: '';
  position: absolute;
  top: -4px;
  bottom: -4px;
  left: -4px;
  right: -4px;
  border: 2px solid transparent;
}

.c3:focus-visible {
  outline: none;
}

.c3:focus-visible:after {
  border-radius: 8px;
  content: '';
  position: absolute;
  top: -5px;
  bottom: -5px;
  left: -5px;
  right: -5px;
  border: 2px solid #4945ff;
}

.c42 {
  position: relative;
  outline: none;
}

.c42 > svg {
  height: 12px;
  width: 12px;
}

.c42 > svg > g,
.c42 > svg path {
  fill: #ffffff;
}

.c42[aria-disabled='true'] {
  pointer-events: none;
}

.c42:after {
  -webkit-transition-property: all;
  transition-property: all;
  -webkit-transition-duration: 0.2s;
  transition-duration: 0.2s;
  border-radius: 8px;
  content: '';
  position: absolute;
  top: -4px;
  bottom: -4px;
  left: -4px;
  right: -4px;
  border: 2px solid transparent;
}

.c42:focus-visible {
  outline: none;
}

.c42:focus-visible:after {
  border-radius: 8px;
  content: '';
  position: absolute;
  top: -5px;
  bottom: -5px;
  left: -5px;
  right: -5px;
  border: 2px solid #4945ff;
}

.c43 {
  -webkit-text-decoration: none;
  text-decoration: none;
  border: 1px solid #d9d8ff;
  background: #f0f0ff;
}

.c43[aria-disabled='true'] {
  border: 1px solid #dcdce4;
  background: #eaeaef;
}

.c43[aria-disabled='true'] .c4 {
  color: #666687;
}

.c43[aria-disabled='true'] svg > g,.c43[aria-disabled='true'] svg path {
  fill: #666687;
}

.c43[aria-disabled='true']:active {
  border: 1px solid #dcdce4;
  background: #eaeaef;
}

.c43[aria-disabled='true']:active .c4 {
  color: #666687;
}

.c43[aria-disabled='true']:active svg > g,.c43[aria-disabled='true']:active svg path {
  fill: #666687;
}

.c43:hover {
  background-color: #ffffff;
}

.c43:active {
  background-color: #ffffff;
  border: 1px solid #4945ff;
}

.c43:active .c4 {
  color: #4945ff;
}

.c43:active svg > g,
.c43:active svg path {
  fill: #4945ff;
}

.c43 .c4 {
  color: #271fe0;
}

.c43 svg > g,
.c43 svg path {
  fill: #271fe0;
}

.c62 {
  background-color: transparent;
}

.c62 path {
  fill: #666687;
}

.c49 {
  position: relative;
  padding-right: 4px;
}

.c64 {
  position: relative;
  padding-left: 4px;
}

.c55 {
  height: 0.75rem;
  width: 0.75rem;
}

.c55 path {
  fill: #666687;
}

.c52 {
  display: -webkit-box;
  display: -webkit-flex;
  display: -ms-flexbox;
  display: flex;
  opacity: 1;
}

.c54 {
  cursor: all-scroll;
  border-right: 1px solid #dcdce4;
}

@media (max-width:68.75rem) {
  .c22 {
    grid-column: span 12;
  }
}

@media (max-width:34.375rem) {
  .c22 {
    grid-column: span;
  }
}

@media (max-width:68.75rem) {
  .c48 {
    grid-column: span;
  }
}

@media (max-width:34.375rem) {
  .c48 {
    grid-column: span;
  }
}

<div>
  <main
    aria-labelledby="main-content-title"
    class="c0"
    id="main-content"
    tabindex="-1"
  >
    <form>
      <div
        style="height: 0px;"
      >
        <div
          class="c1"
          data-strapi-header="true"
        >
          <div
            class="c2"
          >
            <a
              aria-current="page"
              class="c3 active"
              href="/"
            >
              <svg
                fill="none"
                height="1rem"
                viewBox="0 0 24 24"
                width="1rem"
                xmlns="http://www.w3.org/2000/svg"
              >
                <path
                  d="M24 13.3a.2.2 0 0 1-.2.2H5.74l8.239 8.239a.2.2 0 0 1 0 .282L12.14 23.86a.2.2 0 0 1-.282 0L.14 12.14a.2.2 0 0 1 0-.282L11.86.14a.2.2 0 0 1 .282 0L13.98 1.98a.2.2 0 0 1 0 .282L5.74 10.5H23.8c.11 0 .2.09.2.2v2.6Z"
                  fill="#212134"
                />
              </svg>
              <span
                class="c4 c5"
              >
                Back
              </span>
            </a>
          </div>
          <div
            class="c6"
          >
            <div
              class="c7 c8"
            >
              <h1
                class="c9 c10"
              >
                Configure the view - Address
              </h1>
            </div>
            <button
              aria-disabled="true"
              class="c11 c12 c13 c14"
              disabled=""
              type="submit"
            >
              <div
                aria-hidden="true"
                class=""
              >
                <svg
                  fill="none"
                  height="1rem"
                  viewBox="0 0 24 24"
                  width="1rem"
                  xmlns="http://www.w3.org/2000/svg"
                >
                  <path
                    d="M20.727 2.97a.2.2 0 0 1 .286 0l2.85 2.89a.2.2 0 0 1 0 .28L9.554 20.854a.2.2 0 0 1-.285 0l-9.13-9.243a.2.2 0 0 1 0-.281l2.85-2.892a.2.2 0 0 1 .284 0l6.14 6.209L20.726 2.97Z"
                    fill="#212134"
                  />
                </svg>
              </div>
              <span
                class="c9 c15"
              >
                Save
              </span>
            </button>
          </div>
          <p
            class="c9 c16"
          >
            Customize how the edit view will look like.
          </p>
        </div>
      </div>
      <div
        class="c17"
      >
        <div
          class="c18"
        >
          <div
            class="c19"
          >
            <h2
              class="c9 c20"
            >
              Settings
            </h2>
            <div
              class="c21"
            >
              <div
                class="c22"
              >
                <div
                  class=""
                >
                  <div
                    class="c23"
                  >
                    <label
                      class="c9 c24 c25"
                      for="13"
                    >
                      Entry title
                    </label>
                    <div
                      aria-autocomplete="none"
                      aria-controls="radix-3"
                      aria-describedby="13-hint 13-error"
                      aria-expanded="false"
                      aria-label="Entry title"
                      class="c26 c27 c28"
                      data-state="closed"
                      dir="ltr"
                      id="13"
                      overflow="hidden"
                      role="combobox"
                      tabindex="0"
                    >
<<<<<<< HEAD
                      <label
                        class="c9 c24 c25"
                        for=":rg:"
                      >
                        Entry title
                      </label>
                      <div
                        aria-autocomplete="none"
                        aria-controls="radix-:rj:"
                        aria-describedby=":rg:-hint :rg:-error"
                        aria-expanded="false"
                        aria-label="Entry title"
                        class="c26 c27 c28"
                        data-state="closed"
                        dir="ltr"
                        id=":rg:"
                        overflow="hidden"
                        role="combobox"
                        tabindex="0"
=======
                      <span
                        class="c29 c30"
>>>>>>> c443fb2c
                      >
                        <span
                          class="c9 c31 c32"
                        >
                          <span
                            class="c33"
                          >
                            postal_code
                          </span>
                        </span>
                      </span>
                      <span
                        class="c30"
                      >
                        <span
                          aria-hidden="true"
                          class="c34"
                        >
                          <svg
                            fill="none"
                            height="1rem"
                            viewBox="0 0 14 8"
                            width="1rem"
                            xmlns="http://www.w3.org/2000/svg"
                          >
                            <path
                              clip-rule="evenodd"
                              d="M14 .889a.86.86 0 0 1-.26.625L7.615 7.736A.834.834 0 0 1 7 8a.834.834 0 0 1-.615-.264L.26 1.514A.861.861 0 0 1 0 .889c0-.24.087-.45.26-.625A.834.834 0 0 1 .875 0h12.25c.237 0 .442.088.615.264a.86.86 0 0 1 .26.625Z"
                              fill="#32324D"
                              fill-rule="evenodd"
                            />
                          </svg>
                        </span>
<<<<<<< HEAD
                      </div>
                      <p
                        class="c9 c35"
                        id=":rg:-hint"
                      >
                        Set the display field of your entry
                      </p>
=======
                      </span>
>>>>>>> c443fb2c
                    </div>
                    <p
                      class="c9 c35"
                      id="13-hint"
                    >
                      Set the display field of your entry
                    </p>
                  </div>
                </div>
              </div>
            </div>
            <div
              class="c36"
            >
              <hr
                class="c37 c38"
              />
            </div>
            <h3
              class="c9 c20"
            >
              View
            </h3>
            <div
              class="c19"
            >
              <div
                class="c6"
              >
                <div>
                  <div
                    class=""
                  >
                    <span
                      class="c9 c39"
                    >
                      Displayed fields
                    </span>
                  </div>
                  <div
                    class=""
                  >
                    <span
                      class="c9 c35"
                    >
                      Drag & drop the fields to build the layout
                    </span>
                  </div>
                </div>
                <div>
                  <a
                    aria-disabled="false"
                    class="c40 c41 c42 c43"
                    href="/plugins/content-type-builder/content-types/api::address.address"
                  >
                    <div
                      aria-hidden="true"
                      class="c44"
                    >
                      <svg
                        fill="none"
                        height="1rem"
                        viewBox="0 0 24 24"
                        width="1rem"
                        xmlns="http://www.w3.org/2000/svg"
                      >
                        <path
                          clip-rule="evenodd"
                          d="M23.604 3.514c.528.528.528 1.36 0 1.887l-2.622 2.607-4.99-4.99L18.6.396a1.322 1.322 0 0 1 1.887 0l3.118 3.118ZM0 24v-4.99l14.2-14.2 4.99 4.99L4.99 24H0Z"
                          fill="#212134"
                          fill-rule="evenodd"
                        />
                      </svg>
                    </div>
                    <span
                      class="c4 c45"
                    >
                      Edit the content type
                    </span>
                  </a>
                </div>
              </div>
              <div
                class="c46"
              >
                <div
                  class="c47"
                >
                  <div
                    class="c21"
                  >
                    <div
                      class="c48"
                    >
                      <div
                        class="c8 c49"
                      >
                        <div
                          class="c50 c51 c52"
                        >
                          <span
                            class="c53 c8 c54"
                            draggable="true"
                            tabindex="-1"
                            type="button"
                          >
                            <svg
                              class="c55"
                              fill="none"
                              height="1rem"
                              viewBox="0 0 24 24"
                              width="1rem"
                              xmlns="http://www.w3.org/2000/svg"
                            >
                              <path
                                d="M16.563 5.587a2.503 2.503 0 1 0 0-5.007 2.503 2.503 0 0 0 0 5.007Z"
                                fill="#212134"
                              />
                              <path
                                d="M18.487 3.083c-.012.788-.487 1.513-1.229 1.797a1.954 1.954 0 0 1-2.184-.574A1.943 1.943 0 0 1 14.9 2.11c.4-.684 1.2-1.066 1.981-.927a1.954 1.954 0 0 1 1.606 1.9c.011.748 1.17.748 1.158 0A3.138 3.138 0 0 0 17.565.17c-1.176-.423-2.567-.03-3.36.933-.83 1.002-.968 2.45-.284 3.575.678 1.124 1.993 1.674 3.273 1.431 1.432-.272 2.428-1.593 2.451-3.019.012-.753-1.147-.753-1.158-.006ZM16.563 14.372a2.503 2.503 0 1 0 0-5.007 2.503 2.503 0 0 0 0 5.007Z"
                                fill="#212134"
                              />
                              <path
                                d="M18.487 11.867c-.012.789-.487 1.513-1.229 1.797a1.954 1.954 0 0 1-2.184-.574 1.943 1.943 0 0 1-.174-2.196c.4-.684 1.2-1.066 1.981-.927.928.156 1.588.968 1.606 1.9.011.748 1.17.748 1.158 0a3.138 3.138 0 0 0-2.08-2.914c-1.176-.423-2.567-.029-3.36.933-.83 1.002-.968 2.45-.284 3.575.678 1.124 1.993 1.675 3.273 1.431 1.432-.272 2.428-1.593 2.451-3.019.012-.753-1.147-.753-1.158-.005ZM16.563 23.392a2.503 2.503 0 1 0 0-5.006 2.503 2.503 0 0 0 0 5.006Z"
                                fill="#212134"
                              />
                              <path
                                d="M18.487 20.89c-.012.787-.487 1.512-1.229 1.796a1.954 1.954 0 0 1-2.184-.574 1.943 1.943 0 0 1-.174-2.196c.4-.684 1.2-1.066 1.981-.927.928.156 1.588.967 1.606 1.9.011.748 1.17.748 1.158 0a3.138 3.138 0 0 0-2.08-2.914c-1.176-.423-2.567-.03-3.36.933-.83 1.002-.968 2.45-.284 3.575.678 1.124 1.993 1.674 3.273 1.431 1.432-.272 2.428-1.593 2.451-3.019.012-.753-1.147-.753-1.158-.006ZM7.378 5.622a2.503 2.503 0 1 0 0-5.007 2.503 2.503 0 0 0 0 5.007Z"
                                fill="#212134"
                              />
                              <path
                                d="M9.302 3.119c-.011.788-.486 1.512-1.228 1.796a1.954 1.954 0 0 1-2.185-.574 1.943 1.943 0 0 1-.173-2.196c.4-.684 1.199-1.066 1.981-.927a1.943 1.943 0 0 1 1.605 1.9c.012.748 1.17.748 1.16 0A3.138 3.138 0 0 0 8.38.205c-1.176-.423-2.567-.029-3.36.933-.83 1.002-.968 2.45-.285 3.575.678 1.124 1.994 1.675 3.274 1.431 1.431-.272 2.428-1.593 2.451-3.019.012-.753-1.147-.753-1.159-.005ZM7.378 14.406a2.503 2.503 0 1 0 0-5.006 2.503 2.503 0 0 0 0 5.006Z"
                                fill="#212134"
                              />
                              <path
                                d="M9.302 11.902c-.011.788-.486 1.513-1.228 1.797a1.954 1.954 0 0 1-2.185-.574 1.943 1.943 0 0 1-.173-2.196c.4-.684 1.199-1.066 1.981-.927a1.943 1.943 0 0 1 1.605 1.9c.012.748 1.17.748 1.16 0A3.138 3.138 0 0 0 8.38 8.988c-1.176-.423-2.567-.03-3.36.933-.83 1.002-.968 2.45-.285 3.575.678 1.124 1.994 1.674 3.274 1.431 1.431-.272 2.428-1.593 2.451-3.019.012-.753-1.147-.753-1.159-.006ZM7.378 23.427a2.503 2.503 0 1 0 0-5.007 2.503 2.503 0 0 0 0 5.007Z"
                                fill="#212134"
                              />
                              <path
                                d="M9.302 20.924c-.011.788-.486 1.513-1.228 1.797a1.954 1.954 0 0 1-2.185-.574 1.943 1.943 0 0 1-.173-2.196c.4-.684 1.199-1.066 1.981-.927.933.156 1.594.967 1.605 1.9.012.748 1.17.748 1.16 0A3.139 3.139 0 0 0 8.38 18.01c-1.176-.423-2.567-.03-3.36.933-.83 1.002-.968 2.45-.285 3.569.678 1.124 1.994 1.675 3.274 1.431 1.431-.272 2.428-1.593 2.451-3.019.012-.747-1.147-.747-1.159 0Z"
                                fill="#212134"
                              />
                            </svg>
                          </span>
                          <div
                            class="c56"
                            overflow="hidden"
                          >
                            <div
                              class="c57 c6"
                            >
                              <span
                                class="c9 c58"
                              >
                                postal_code
                              </span>
                              <div
                                class="c8"
                              >
                                <span>
                                  <button
                                    aria-disabled="false"
                                    aria-labelledby="14"
                                    class="c59 c60 c13 c61 c62"
                                    tabindex="0"
                                    type="button"
                                  >
                                    <span
                                      class="c63"
                                    >
                                      Edit postal_code
                                    </span>
                                    <svg
                                      aria-hidden="true"
                                      fill="none"
                                      focusable="false"
                                      height="1rem"
                                      viewBox="0 0 24 24"
                                      width="1rem"
                                      xmlns="http://www.w3.org/2000/svg"
                                    >
                                      <path
                                        clip-rule="evenodd"
                                        d="M23.604 3.514c.528.528.528 1.36 0 1.887l-2.622 2.607-4.99-4.99L18.6.396a1.322 1.322 0 0 1 1.887 0l3.118 3.118ZM0 24v-4.99l14.2-14.2 4.99 4.99L4.99 24H0Z"
                                        fill="#212134"
                                        fill-rule="evenodd"
                                      />
                                    </svg>
                                  </button>
                                </span>
<<<<<<< HEAD
                                <div
                                  class="c8"
                                >
                                  <span>
                                    <button
                                      aria-disabled="false"
                                      aria-labelledby=":rk:"
                                      class="c59 c60 c13 c61 c62"
                                      tabindex="0"
                                      type="button"
                                    >
                                      <span
                                        class="c63"
                                      >
                                        Edit postal_code
                                      </span>
                                      <svg
                                        aria-hidden="true"
                                        fill="none"
                                        focusable="false"
                                        height="1rem"
                                        viewBox="0 0 24 24"
                                        width="1rem"
                                        xmlns="http://www.w3.org/2000/svg"
                                      >
                                        <path
                                          clip-rule="evenodd"
                                          d="M23.604 3.514c.528.528.528 1.36 0 1.887l-2.622 2.607-4.99-4.99L18.6.396a1.322 1.322 0 0 1 1.887 0l3.118 3.118ZM0 24v-4.99l14.2-14.2 4.99 4.99L4.99 24H0Z"
                                          fill="#212134"
                                          fill-rule="evenodd"
                                        />
                                      </svg>
                                    </button>
                                  </span>
                                  <span>
                                    <button
                                      aria-disabled="false"
                                      aria-labelledby=":rm:"
                                      class="c59 c60 c13 c61 c62"
                                      data-testid="delete-field"
                                      tabindex="0"
                                      type="button"
=======
                                <span>
                                  <button
                                    aria-disabled="false"
                                    aria-labelledby="15"
                                    class="c59 c60 c13 c61 c62"
                                    data-testid="delete-field"
                                    tabindex="0"
                                    type="button"
                                  >
                                    <span
                                      class="c63"
                                    >
                                      Delete postal_code
                                    </span>
                                    <svg
                                      aria-hidden="true"
                                      fill="none"
                                      focusable="false"
                                      height="1rem"
                                      viewBox="0 0 24 24"
                                      width="1rem"
                                      xmlns="http://www.w3.org/2000/svg"
>>>>>>> c443fb2c
                                    >
                                      <path
                                        d="M3.236 6.149a.2.2 0 0 0-.197.233L6 24h12l2.96-17.618a.2.2 0 0 0-.196-.233H3.236ZM21.8 1.983c.11 0 .2.09.2.2v1.584a.2.2 0 0 1-.2.2H2.2a.2.2 0 0 1-.2-.2V2.183c0-.11.09-.2.2-.2h5.511c.9 0 1.631-1.09 1.631-1.983h5.316c0 .894.73 1.983 1.631 1.983H21.8Z"
                                        fill="#32324D"
                                      />
                                    </svg>
                                  </button>
                                </span>
                              </div>
                            </div>
                          </div>
                        </div>
                      </div>
                    </div>
                    <div
                      class="c48"
                    >
                      <div
                        class="c8 c64"
                      >
                        <div
                          class="c50 c51 c52"
                        >
                          <span
                            class="c53 c8 c54"
                            draggable="true"
                            tabindex="-1"
                            type="button"
                          >
                            <svg
                              class="c55"
                              fill="none"
                              height="1rem"
                              viewBox="0 0 24 24"
                              width="1rem"
                              xmlns="http://www.w3.org/2000/svg"
                            >
                              <path
                                d="M16.563 5.587a2.503 2.503 0 1 0 0-5.007 2.503 2.503 0 0 0 0 5.007Z"
                                fill="#212134"
                              />
                              <path
                                d="M18.487 3.083c-.012.788-.487 1.513-1.229 1.797a1.954 1.954 0 0 1-2.184-.574A1.943 1.943 0 0 1 14.9 2.11c.4-.684 1.2-1.066 1.981-.927a1.954 1.954 0 0 1 1.606 1.9c.011.748 1.17.748 1.158 0A3.138 3.138 0 0 0 17.565.17c-1.176-.423-2.567-.03-3.36.933-.83 1.002-.968 2.45-.284 3.575.678 1.124 1.993 1.674 3.273 1.431 1.432-.272 2.428-1.593 2.451-3.019.012-.753-1.147-.753-1.158-.006ZM16.563 14.372a2.503 2.503 0 1 0 0-5.007 2.503 2.503 0 0 0 0 5.007Z"
                                fill="#212134"
                              />
                              <path
                                d="M18.487 11.867c-.012.789-.487 1.513-1.229 1.797a1.954 1.954 0 0 1-2.184-.574 1.943 1.943 0 0 1-.174-2.196c.4-.684 1.2-1.066 1.981-.927.928.156 1.588.968 1.606 1.9.011.748 1.17.748 1.158 0a3.138 3.138 0 0 0-2.08-2.914c-1.176-.423-2.567-.029-3.36.933-.83 1.002-.968 2.45-.284 3.575.678 1.124 1.993 1.675 3.273 1.431 1.432-.272 2.428-1.593 2.451-3.019.012-.753-1.147-.753-1.158-.005ZM16.563 23.392a2.503 2.503 0 1 0 0-5.006 2.503 2.503 0 0 0 0 5.006Z"
                                fill="#212134"
                              />
                              <path
                                d="M18.487 20.89c-.012.787-.487 1.512-1.229 1.796a1.954 1.954 0 0 1-2.184-.574 1.943 1.943 0 0 1-.174-2.196c.4-.684 1.2-1.066 1.981-.927.928.156 1.588.967 1.606 1.9.011.748 1.17.748 1.158 0a3.138 3.138 0 0 0-2.08-2.914c-1.176-.423-2.567-.03-3.36.933-.83 1.002-.968 2.45-.284 3.575.678 1.124 1.993 1.674 3.273 1.431 1.432-.272 2.428-1.593 2.451-3.019.012-.753-1.147-.753-1.158-.006ZM7.378 5.622a2.503 2.503 0 1 0 0-5.007 2.503 2.503 0 0 0 0 5.007Z"
                                fill="#212134"
                              />
                              <path
                                d="M9.302 3.119c-.011.788-.486 1.512-1.228 1.796a1.954 1.954 0 0 1-2.185-.574 1.943 1.943 0 0 1-.173-2.196c.4-.684 1.199-1.066 1.981-.927a1.943 1.943 0 0 1 1.605 1.9c.012.748 1.17.748 1.16 0A3.138 3.138 0 0 0 8.38.205c-1.176-.423-2.567-.029-3.36.933-.83 1.002-.968 2.45-.285 3.575.678 1.124 1.994 1.675 3.274 1.431 1.431-.272 2.428-1.593 2.451-3.019.012-.753-1.147-.753-1.159-.005ZM7.378 14.406a2.503 2.503 0 1 0 0-5.006 2.503 2.503 0 0 0 0 5.006Z"
                                fill="#212134"
                              />
                              <path
                                d="M9.302 11.902c-.011.788-.486 1.513-1.228 1.797a1.954 1.954 0 0 1-2.185-.574 1.943 1.943 0 0 1-.173-2.196c.4-.684 1.199-1.066 1.981-.927a1.943 1.943 0 0 1 1.605 1.9c.012.748 1.17.748 1.16 0A3.138 3.138 0 0 0 8.38 8.988c-1.176-.423-2.567-.03-3.36.933-.83 1.002-.968 2.45-.285 3.575.678 1.124 1.994 1.674 3.274 1.431 1.431-.272 2.428-1.593 2.451-3.019.012-.753-1.147-.753-1.159-.006ZM7.378 23.427a2.503 2.503 0 1 0 0-5.007 2.503 2.503 0 0 0 0 5.007Z"
                                fill="#212134"
                              />
                              <path
                                d="M9.302 20.924c-.011.788-.486 1.513-1.228 1.797a1.954 1.954 0 0 1-2.185-.574 1.943 1.943 0 0 1-.173-2.196c.4-.684 1.199-1.066 1.981-.927.933.156 1.594.967 1.605 1.9.012.748 1.17.748 1.16 0A3.139 3.139 0 0 0 8.38 18.01c-1.176-.423-2.567-.03-3.36.933-.83 1.002-.968 2.45-.285 3.569.678 1.124 1.994 1.675 3.274 1.431 1.431-.272 2.428-1.593 2.451-3.019.012-.747-1.147-.747-1.159 0Z"
                                fill="#212134"
                              />
                            </svg>
                          </span>
                          <div
                            class="c56"
                            overflow="hidden"
                          >
                            <div
                              class="c57 c6"
                            >
                              <span
                                class="c9 c58"
                              >
                                city
                              </span>
                              <div
                                class="c8"
                              >
                                <span>
                                  <button
                                    aria-disabled="false"
                                    aria-labelledby="16"
                                    class="c59 c60 c13 c61 c62"
                                    tabindex="0"
                                    type="button"
                                  >
                                    <span
                                      class="c63"
                                    >
                                      Edit city
                                    </span>
                                    <svg
                                      aria-hidden="true"
                                      fill="none"
                                      focusable="false"
                                      height="1rem"
                                      viewBox="0 0 24 24"
                                      width="1rem"
                                      xmlns="http://www.w3.org/2000/svg"
                                    >
                                      <path
                                        clip-rule="evenodd"
                                        d="M23.604 3.514c.528.528.528 1.36 0 1.887l-2.622 2.607-4.99-4.99L18.6.396a1.322 1.322 0 0 1 1.887 0l3.118 3.118ZM0 24v-4.99l14.2-14.2 4.99 4.99L4.99 24H0Z"
                                        fill="#212134"
                                        fill-rule="evenodd"
                                      />
                                    </svg>
                                  </button>
                                </span>
<<<<<<< HEAD
                                <div
                                  class="c8"
                                >
                                  <span>
                                    <button
                                      aria-disabled="false"
                                      aria-labelledby=":ro:"
                                      class="c59 c60 c13 c61 c62"
                                      tabindex="0"
                                      type="button"
                                    >
                                      <span
                                        class="c63"
                                      >
                                        Edit city
                                      </span>
                                      <svg
                                        aria-hidden="true"
                                        fill="none"
                                        focusable="false"
                                        height="1rem"
                                        viewBox="0 0 24 24"
                                        width="1rem"
                                        xmlns="http://www.w3.org/2000/svg"
                                      >
                                        <path
                                          clip-rule="evenodd"
                                          d="M23.604 3.514c.528.528.528 1.36 0 1.887l-2.622 2.607-4.99-4.99L18.6.396a1.322 1.322 0 0 1 1.887 0l3.118 3.118ZM0 24v-4.99l14.2-14.2 4.99 4.99L4.99 24H0Z"
                                          fill="#212134"
                                          fill-rule="evenodd"
                                        />
                                      </svg>
                                    </button>
                                  </span>
                                  <span>
                                    <button
                                      aria-disabled="false"
                                      aria-labelledby=":rq:"
                                      class="c59 c60 c13 c61 c62"
                                      data-testid="delete-field"
                                      tabindex="0"
                                      type="button"
=======
                                <span>
                                  <button
                                    aria-disabled="false"
                                    aria-labelledby="17"
                                    class="c59 c60 c13 c61 c62"
                                    data-testid="delete-field"
                                    tabindex="0"
                                    type="button"
                                  >
                                    <span
                                      class="c63"
                                    >
                                      Delete city
                                    </span>
                                    <svg
                                      aria-hidden="true"
                                      fill="none"
                                      focusable="false"
                                      height="1rem"
                                      viewBox="0 0 24 24"
                                      width="1rem"
                                      xmlns="http://www.w3.org/2000/svg"
>>>>>>> c443fb2c
                                    >
                                      <path
                                        d="M3.236 6.149a.2.2 0 0 0-.197.233L6 24h12l2.96-17.618a.2.2 0 0 0-.196-.233H3.236ZM21.8 1.983c.11 0 .2.09.2.2v1.584a.2.2 0 0 1-.2.2H2.2a.2.2 0 0 1-.2-.2V2.183c0-.11.09-.2.2-.2h5.511c.9 0 1.631-1.09 1.631-1.983h5.316c0 .894.73 1.983 1.631 1.983H21.8Z"
                                        fill="#32324D"
                                      />
                                    </svg>
                                  </button>
                                </span>
                              </div>
                            </div>
                          </div>
                        </div>
                      </div>
                    </div>
                  </div>
                  <div>
                    <button
                      aria-controls="label"
                      aria-disabled="true"
                      aria-expanded="false"
                      aria-haspopup="true"
                      class="c65 c66 c13 c67"
                      data-testid="add-field"
                      disabled=""
                      label="Insert another field"
                      type="button"
                    >
                      <div
                        aria-hidden="true"
                        class=""
                      >
                        <svg
                          fill="none"
                          height="1rem"
                          viewBox="0 0 24 24"
                          width="1rem"
                          xmlns="http://www.w3.org/2000/svg"
                        >
                          <path
                            d="M24 13.604a.3.3 0 0 1-.3.3h-9.795V23.7a.3.3 0 0 1-.3.3h-3.21a.3.3 0 0 1-.3-.3v-9.795H.3a.3.3 0 0 1-.3-.3v-3.21a.3.3 0 0 1 .3-.3h9.795V.3a.3.3 0 0 1 .3-.3h3.21a.3.3 0 0 1 .3.3v9.795H23.7a.3.3 0 0 1 .3.3v3.21Z"
                            fill="#212134"
                          />
                        </svg>
                      </div>
                      <span
                        class="c9 c15"
                      >
                        Insert another field
                      </span>
                    </button>
                  </div>
                </div>
              </div>
            </div>
          </div>
        </div>
      </div>
    </form>
  </main>
  <div
    class="c63"
  >
    <p
      aria-live="polite"
      aria-relevant="all"
      id="live-region-log"
      role="log"
    />
    <p
      aria-live="polite"
      aria-relevant="all"
      id="live-region-status"
      role="status"
    />
    <p
      aria-live="assertive"
      aria-relevant="all"
      id="live-region-alert"
      role="alert"
    />
  </div>
</div>
`;<|MERGE_RESOLUTION|>--- conflicted
+++ resolved
@@ -1054,48 +1054,26 @@
                   >
                     <label
                       class="c9 c24 c25"
-                      for="1"
+                      for=":r0:"
                     >
                       Entry title
                     </label>
                     <div
                       aria-autocomplete="none"
-                      aria-controls="radix-0"
-                      aria-describedby="1-hint 1-error"
+                      aria-controls="radix-:r3:"
+                      aria-describedby=":r0:-hint :r0:-error"
                       aria-expanded="false"
                       aria-label="Entry title"
                       class="c26 c27 c28"
                       data-state="closed"
                       dir="ltr"
-                      id="1"
+                      id=":r0:"
                       overflow="hidden"
                       role="combobox"
                       tabindex="0"
                     >
-<<<<<<< HEAD
-                      <label
-                        class="c9 c24 c25"
-                        for=":r0:"
-                      >
-                        Entry title
-                      </label>
-                      <div
-                        aria-autocomplete="none"
-                        aria-controls="radix-:r3:"
-                        aria-describedby=":r0:-hint :r0:-error"
-                        aria-expanded="false"
-                        aria-label="Entry title"
-                        class="c26 c27 c28"
-                        data-state="closed"
-                        dir="ltr"
-                        id=":r0:"
-                        overflow="hidden"
-                        role="combobox"
-                        tabindex="0"
-=======
                       <span
                         class="c29 c30"
->>>>>>> c443fb2c
                       >
                         <span
                           class="c9 c31 c32"
@@ -1129,21 +1107,11 @@
                             />
                           </svg>
                         </span>
-<<<<<<< HEAD
-                      </div>
-                      <p
-                        class="c9 c35"
-                        id=":r0:-hint"
-                      >
-                        Set the display field of your entry
-                      </p>
-=======
                       </span>
->>>>>>> c443fb2c
                     </div>
                     <p
                       class="c9 c35"
-                      id="1-hint"
+                      id=":r0:-hint"
                     >
                       Set the display field of your entry
                     </p>
@@ -1302,7 +1270,7 @@
                                 <span>
                                   <button
                                     aria-disabled="false"
-                                    aria-labelledby="2"
+                                    aria-labelledby=":r4:"
                                     class="c59 c60 c13 c61 c62"
                                     tabindex="0"
                                     type="button"
@@ -1330,54 +1298,10 @@
                                     </svg>
                                   </button>
                                 </span>
-<<<<<<< HEAD
-                                <div
-                                  class="c8"
-                                >
-                                  <span>
-                                    <button
-                                      aria-disabled="false"
-                                      aria-labelledby=":r4:"
-                                      class="c59 c60 c13 c61 c62"
-                                      tabindex="0"
-                                      type="button"
-                                    >
-                                      <span
-                                        class="c63"
-                                      >
-                                        Edit postal_code
-                                      </span>
-                                      <svg
-                                        aria-hidden="true"
-                                        fill="none"
-                                        focusable="false"
-                                        height="1rem"
-                                        viewBox="0 0 24 24"
-                                        width="1rem"
-                                        xmlns="http://www.w3.org/2000/svg"
-                                      >
-                                        <path
-                                          clip-rule="evenodd"
-                                          d="M23.604 3.514c.528.528.528 1.36 0 1.887l-2.622 2.607-4.99-4.99L18.6.396a1.322 1.322 0 0 1 1.887 0l3.118 3.118ZM0 24v-4.99l14.2-14.2 4.99 4.99L4.99 24H0Z"
-                                          fill="#212134"
-                                          fill-rule="evenodd"
-                                        />
-                                      </svg>
-                                    </button>
-                                  </span>
-                                  <span>
-                                    <button
-                                      aria-disabled="false"
-                                      aria-labelledby=":r6:"
-                                      class="c59 c60 c13 c61 c62"
-                                      data-testid="delete-field"
-                                      tabindex="0"
-                                      type="button"
-=======
                                 <span>
                                   <button
                                     aria-disabled="false"
-                                    aria-labelledby="3"
+                                    aria-labelledby=":r6:"
                                     class="c59 c60 c13 c61 c62"
                                     data-testid="delete-field"
                                     tabindex="0"
@@ -1396,7 +1320,6 @@
                                       viewBox="0 0 24 24"
                                       width="1rem"
                                       xmlns="http://www.w3.org/2000/svg"
->>>>>>> c443fb2c
                                     >
                                       <path
                                         d="M3.236 6.149a.2.2 0 0 0-.197.233L6 24h12l2.96-17.618a.2.2 0 0 0-.196-.233H3.236ZM21.8 1.983c.11 0 .2.09.2.2v1.584a.2.2 0 0 1-.2.2H2.2a.2.2 0 0 1-.2-.2V2.183c0-.11.09-.2.2-.2h5.511c.9 0 1.631-1.09 1.631-1.983h5.316c0 .894.73 1.983 1.631 1.983H21.8Z"
@@ -1482,7 +1405,7 @@
                                 <span>
                                   <button
                                     aria-disabled="false"
-                                    aria-labelledby="4"
+                                    aria-labelledby=":r8:"
                                     class="c59 c60 c13 c61 c62"
                                     tabindex="0"
                                     type="button"
@@ -1510,54 +1433,10 @@
                                     </svg>
                                   </button>
                                 </span>
-<<<<<<< HEAD
-                                <div
-                                  class="c8"
-                                >
-                                  <span>
-                                    <button
-                                      aria-disabled="false"
-                                      aria-labelledby=":r8:"
-                                      class="c59 c60 c13 c61 c62"
-                                      tabindex="0"
-                                      type="button"
-                                    >
-                                      <span
-                                        class="c63"
-                                      >
-                                        Edit city
-                                      </span>
-                                      <svg
-                                        aria-hidden="true"
-                                        fill="none"
-                                        focusable="false"
-                                        height="1rem"
-                                        viewBox="0 0 24 24"
-                                        width="1rem"
-                                        xmlns="http://www.w3.org/2000/svg"
-                                      >
-                                        <path
-                                          clip-rule="evenodd"
-                                          d="M23.604 3.514c.528.528.528 1.36 0 1.887l-2.622 2.607-4.99-4.99L18.6.396a1.322 1.322 0 0 1 1.887 0l3.118 3.118ZM0 24v-4.99l14.2-14.2 4.99 4.99L4.99 24H0Z"
-                                          fill="#212134"
-                                          fill-rule="evenodd"
-                                        />
-                                      </svg>
-                                    </button>
-                                  </span>
-                                  <span>
-                                    <button
-                                      aria-disabled="false"
-                                      aria-labelledby=":ra:"
-                                      class="c59 c60 c13 c61 c62"
-                                      data-testid="delete-field"
-                                      tabindex="0"
-                                      type="button"
-=======
                                 <span>
                                   <button
                                     aria-disabled="false"
-                                    aria-labelledby="5"
+                                    aria-labelledby=":ra:"
                                     class="c59 c60 c13 c61 c62"
                                     data-testid="delete-field"
                                     tabindex="0"
@@ -1576,7 +1455,6 @@
                                       viewBox="0 0 24 24"
                                       width="1rem"
                                       xmlns="http://www.w3.org/2000/svg"
->>>>>>> c443fb2c
                                     >
                                       <path
                                         d="M3.236 6.149a.2.2 0 0 0-.197.233L6 24h12l2.96-17.618a.2.2 0 0 0-.196-.233H3.236ZM21.8 1.983c.11 0 .2.09.2.2v1.584a.2.2 0 0 1-.2.2H2.2a.2.2 0 0 1-.2-.2V2.183c0-.11.09-.2.2-.2h5.511c.9 0 1.631-1.09 1.631-1.983h5.316c0 .894.73 1.983 1.631 1.983H21.8Z"
@@ -2715,48 +2593,26 @@
                   >
                     <label
                       class="c9 c24 c25"
-                      for="13"
+                      for=":rg:"
                     >
                       Entry title
                     </label>
                     <div
                       aria-autocomplete="none"
-                      aria-controls="radix-3"
-                      aria-describedby="13-hint 13-error"
+                      aria-controls="radix-:rj:"
+                      aria-describedby=":rg:-hint :rg:-error"
                       aria-expanded="false"
                       aria-label="Entry title"
                       class="c26 c27 c28"
                       data-state="closed"
                       dir="ltr"
-                      id="13"
+                      id=":rg:"
                       overflow="hidden"
                       role="combobox"
                       tabindex="0"
                     >
-<<<<<<< HEAD
-                      <label
-                        class="c9 c24 c25"
-                        for=":rg:"
-                      >
-                        Entry title
-                      </label>
-                      <div
-                        aria-autocomplete="none"
-                        aria-controls="radix-:rj:"
-                        aria-describedby=":rg:-hint :rg:-error"
-                        aria-expanded="false"
-                        aria-label="Entry title"
-                        class="c26 c27 c28"
-                        data-state="closed"
-                        dir="ltr"
-                        id=":rg:"
-                        overflow="hidden"
-                        role="combobox"
-                        tabindex="0"
-=======
                       <span
                         class="c29 c30"
->>>>>>> c443fb2c
                       >
                         <span
                           class="c9 c31 c32"
@@ -2790,21 +2646,11 @@
                             />
                           </svg>
                         </span>
-<<<<<<< HEAD
-                      </div>
-                      <p
-                        class="c9 c35"
-                        id=":rg:-hint"
-                      >
-                        Set the display field of your entry
-                      </p>
-=======
                       </span>
->>>>>>> c443fb2c
                     </div>
                     <p
                       class="c9 c35"
-                      id="13-hint"
+                      id=":rg:-hint"
                     >
                       Set the display field of your entry
                     </p>
@@ -2963,7 +2809,7 @@
                                 <span>
                                   <button
                                     aria-disabled="false"
-                                    aria-labelledby="14"
+                                    aria-labelledby=":rk:"
                                     class="c59 c60 c13 c61 c62"
                                     tabindex="0"
                                     type="button"
@@ -2991,54 +2837,10 @@
                                     </svg>
                                   </button>
                                 </span>
-<<<<<<< HEAD
-                                <div
-                                  class="c8"
-                                >
-                                  <span>
-                                    <button
-                                      aria-disabled="false"
-                                      aria-labelledby=":rk:"
-                                      class="c59 c60 c13 c61 c62"
-                                      tabindex="0"
-                                      type="button"
-                                    >
-                                      <span
-                                        class="c63"
-                                      >
-                                        Edit postal_code
-                                      </span>
-                                      <svg
-                                        aria-hidden="true"
-                                        fill="none"
-                                        focusable="false"
-                                        height="1rem"
-                                        viewBox="0 0 24 24"
-                                        width="1rem"
-                                        xmlns="http://www.w3.org/2000/svg"
-                                      >
-                                        <path
-                                          clip-rule="evenodd"
-                                          d="M23.604 3.514c.528.528.528 1.36 0 1.887l-2.622 2.607-4.99-4.99L18.6.396a1.322 1.322 0 0 1 1.887 0l3.118 3.118ZM0 24v-4.99l14.2-14.2 4.99 4.99L4.99 24H0Z"
-                                          fill="#212134"
-                                          fill-rule="evenodd"
-                                        />
-                                      </svg>
-                                    </button>
-                                  </span>
-                                  <span>
-                                    <button
-                                      aria-disabled="false"
-                                      aria-labelledby=":rm:"
-                                      class="c59 c60 c13 c61 c62"
-                                      data-testid="delete-field"
-                                      tabindex="0"
-                                      type="button"
-=======
                                 <span>
                                   <button
                                     aria-disabled="false"
-                                    aria-labelledby="15"
+                                    aria-labelledby=":rm:"
                                     class="c59 c60 c13 c61 c62"
                                     data-testid="delete-field"
                                     tabindex="0"
@@ -3057,7 +2859,6 @@
                                       viewBox="0 0 24 24"
                                       width="1rem"
                                       xmlns="http://www.w3.org/2000/svg"
->>>>>>> c443fb2c
                                     >
                                       <path
                                         d="M3.236 6.149a.2.2 0 0 0-.197.233L6 24h12l2.96-17.618a.2.2 0 0 0-.196-.233H3.236ZM21.8 1.983c.11 0 .2.09.2.2v1.584a.2.2 0 0 1-.2.2H2.2a.2.2 0 0 1-.2-.2V2.183c0-.11.09-.2.2-.2h5.511c.9 0 1.631-1.09 1.631-1.983h5.316c0 .894.73 1.983 1.631 1.983H21.8Z"
@@ -3143,7 +2944,7 @@
                                 <span>
                                   <button
                                     aria-disabled="false"
-                                    aria-labelledby="16"
+                                    aria-labelledby=":ro:"
                                     class="c59 c60 c13 c61 c62"
                                     tabindex="0"
                                     type="button"
@@ -3171,54 +2972,10 @@
                                     </svg>
                                   </button>
                                 </span>
-<<<<<<< HEAD
-                                <div
-                                  class="c8"
-                                >
-                                  <span>
-                                    <button
-                                      aria-disabled="false"
-                                      aria-labelledby=":ro:"
-                                      class="c59 c60 c13 c61 c62"
-                                      tabindex="0"
-                                      type="button"
-                                    >
-                                      <span
-                                        class="c63"
-                                      >
-                                        Edit city
-                                      </span>
-                                      <svg
-                                        aria-hidden="true"
-                                        fill="none"
-                                        focusable="false"
-                                        height="1rem"
-                                        viewBox="0 0 24 24"
-                                        width="1rem"
-                                        xmlns="http://www.w3.org/2000/svg"
-                                      >
-                                        <path
-                                          clip-rule="evenodd"
-                                          d="M23.604 3.514c.528.528.528 1.36 0 1.887l-2.622 2.607-4.99-4.99L18.6.396a1.322 1.322 0 0 1 1.887 0l3.118 3.118ZM0 24v-4.99l14.2-14.2 4.99 4.99L4.99 24H0Z"
-                                          fill="#212134"
-                                          fill-rule="evenodd"
-                                        />
-                                      </svg>
-                                    </button>
-                                  </span>
-                                  <span>
-                                    <button
-                                      aria-disabled="false"
-                                      aria-labelledby=":rq:"
-                                      class="c59 c60 c13 c61 c62"
-                                      data-testid="delete-field"
-                                      tabindex="0"
-                                      type="button"
-=======
                                 <span>
                                   <button
                                     aria-disabled="false"
-                                    aria-labelledby="17"
+                                    aria-labelledby=":rq:"
                                     class="c59 c60 c13 c61 c62"
                                     data-testid="delete-field"
                                     tabindex="0"
@@ -3237,7 +2994,6 @@
                                       viewBox="0 0 24 24"
                                       width="1rem"
                                       xmlns="http://www.w3.org/2000/svg"
->>>>>>> c443fb2c
                                     >
                                       <path
                                         d="M3.236 6.149a.2.2 0 0 0-.197.233L6 24h12l2.96-17.618a.2.2 0 0 0-.196-.233H3.236ZM21.8 1.983c.11 0 .2.09.2.2v1.584a.2.2 0 0 1-.2.2H2.2a.2.2 0 0 1-.2-.2V2.183c0-.11.09-.2.2-.2h5.511c.9 0 1.631-1.09 1.631-1.983h5.316c0 .894.73 1.983 1.631 1.983H21.8Z"
