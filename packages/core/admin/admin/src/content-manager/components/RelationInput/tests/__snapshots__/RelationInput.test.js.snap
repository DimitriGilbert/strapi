--- conflicted
+++ resolved
@@ -227,19 +227,11 @@
   border: 1px solid #c6f0c2;
 }
 
-<<<<<<< HEAD
-.c25 .sc-cZrumJ {
-  color: #0c75af;
-}
-
-.c33 .sc-cZrumJ {
-=======
 .c25 .sc-dfhuTu {
   color: #0c75af;
 }
 
 .c33 .sc-dfhuTu {
->>>>>>> bcc1eed9
   color: #328048;
 }
 
