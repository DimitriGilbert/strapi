--- conflicted
+++ resolved
@@ -8,11 +8,8 @@
   useQueryParams,
   useNotification,
   useGuidedTour,
-<<<<<<< HEAD
   useAPIErrorHandler,
-=======
   useFetchClient,
->>>>>>> a6db2ba3
 } from '@strapi/helper-plugin';
 import { useSelector, useDispatch } from 'react-redux';
 import PropTypes from 'prop-types';
@@ -43,12 +40,9 @@
   const searchToSend = buildQueryString(query);
   const toggleNotification = useNotification();
   const dispatch = useDispatch();
-<<<<<<< HEAD
   const { formatAPIError } = useAPIErrorHandler(getTrad);
-=======
   const fetchClient = useFetchClient();
   const { post, put, del } = fetchClient;
->>>>>>> a6db2ba3
 
   const { componentsDataStructure, contentTypeDataStructure, data, isLoading, status } =
     useSelector(selectCrudReducer);
