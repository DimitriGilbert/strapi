/**
 *
 * SocialLink
 */

import React from 'react';
import styled from 'styled-components';
import { useIntl } from 'react-intl';
<<<<<<< HEAD
import { useAppInfos } from '@strapi/helper-plugin';
import { Typography } from '@strapi/design-system/Typography';
import { Box } from '@strapi/design-system/Box';
import { Stack } from '@strapi/design-system/Stack';
import { Grid, GridItem } from '@strapi/design-system/Grid';
import { LinkButton } from '@strapi/design-system/v2/LinkButton';
import { Link } from '@strapi/design-system/v2/Link';
import ExternalLink from '@strapi/icons/ExternalLink';
import Github from '@strapi/icons/Github';
import Discord from '@strapi/icons/Discord';
import Reddit from '@strapi/icons/Reddit';
import Strapi from '@strapi/icons/Strapi';
import Twitter from '@strapi/icons/Twitter';
import Discourse from '@strapi/icons/Discourse';
=======
import { Typography, Box, Stack, Grid, GridItem } from '@strapi/design-system';
import { Link, LinkButton } from '@strapi/design-system/v2';
import { ExternalLink, Github, Discord, Reddit, Strapi, Twitter, Discourse } from '@strapi/icons';
>>>>>>> 4a732d8a

const StyledDiscord = styled(Discord)`
  path {
    fill: #7289da !important;
  }
`;

const StyledReddit = styled(Reddit)`
  > path:first-child {
    fill: #ff4500;
  }
`;
const StyledStrapi = styled(Strapi)`
  > path:first-child {
    fill: #4945ff;
  }
  > path:nth-child(2) {
    fill: #fff;
  }
  > path:nth-child(4) {
    fill: #9593ff;
  }
`;

const StyledTwitter = styled(Twitter)`
  path {
    fill: #1da1f2 !important;
  }
`;

const StyledDiscourse = styled(Discourse)`
  > path:first-child {
    fill: #231f20;
  }
  > path:nth-child(2) {
    fill: #fff9ae;
  }
  > path:nth-child(3) {
    fill: #00aeef;
  }
  > path:nth-child(4) {
    fill: #00a94f;
  }
  > path:nth-child(5) {
    fill: #f15d22;
  }
  > path:nth-child(6) {
    fill: #e31b23;
  }
`;

const socialLinks = [
  {
    name: 'Github',
    link: 'https://github.com/strapi/strapi/',
    icon: <Github fill="#7289DA" />,
    alt: 'github',
  },
  {
    name: 'Discord',
    link: 'https://discord.strapi.io/',
    icon: <StyledDiscord />,
    alt: 'discord',
  },
  {
    name: 'Reddit',
    link: 'https://www.reddit.com/r/Strapi/',
    icon: <StyledReddit />,
    alt: 'reddit',
  },
  {
    name: 'Twitter',
    link: 'https://twitter.com/strapijs',
    icon: <StyledTwitter />,
    alt: 'twitter',
  },
  {
    name: 'Forum',
    link: 'https://forum.strapi.io',
    icon: <StyledDiscourse />,
    alt: 'forum',
  },
  {
    name: 'Blog',
    link: 'https://strapi.io/blog?utm_source=referral&utm_medium=admin&utm_campaign=career%20page',
    icon: <StyledStrapi />,
    alt: 'blog',
  },
  {
    name: 'We are hiring!',
    link: 'https://strapi.io/careers?utm_source=referral&utm_medium=admin&utm_campaign=blog',
    icon: <StyledStrapi />,
    alt: 'career',
  },
];

const LinkCustom = styled(LinkButton)`
  display: flex;
  align-items: center;
  border: none;

  svg {
    width: ${({ theme }) => theme.spaces[6]};
    height: ${({ theme }) => theme.spaces[6]};
  }

  span {
    word-break: keep-all;
  }
`;

const GridGap = styled(Grid)`
  row-gap: ${({ theme }) => theme.spaces[2]};
  column-gap: ${({ theme }) => theme.spaces[4]};
`;

const SocialLinks = () => {
  const { formatMessage } = useIntl();
  const { communityEdition } = useAppInfos();

  const socialLinksExtended = [
    ...socialLinks,
    {
      icon: <StyledStrapi />,
      link: communityEdition
        ? 'https://discord.strapi.io'
        : 'https://support.strapi.io/support/home',
      name: {
        id: 'Settings.application.get-help',
        defaultMessage: 'Get help',
      },
    },
  ];

  return (
    <Box
      as="aside"
      aria-labelledby="join-the-community"
      background="neutral0"
      hasRadius
      paddingRight={5}
      paddingLeft={5}
      paddingTop={6}
      paddingBottom={6}
      shadow="tableShadow"
    >
      <Box paddingBottom={7}>
        <Stack spacing={5}>
          <Stack spacing={3}>
            <Typography variant="delta" as="h2" id="join-the-community">
              {formatMessage({
                id: 'app.components.HomePage.community',
                defaultMessage: 'Join the community',
              })}
            </Typography>
            <Typography textColor="neutral600">
              {formatMessage({
                id: 'app.components.HomePage.community.content',
                defaultMessage:
                  'Discuss with team members, contributors and developers on different channels',
              })}
            </Typography>
          </Stack>
          <Link href="https://feedback.strapi.io/" isExternal endIcon={<ExternalLink />}>
            {formatMessage({
              id: 'app.components.HomePage.roadmap',
              defaultMessage: 'See our road map',
            })}
          </Link>
        </Stack>
      </Box>
      <GridGap>
        {socialLinksExtended.map(({ icon, link, name }) => {
          return (
            <GridItem col={6} s={12} key={name}>
              <LinkCustom size="L" startIcon={icon} variant="tertiary" href={link} isExternal>
                {typeof name === 'string' ? name : formatMessage(name)}
              </LinkCustom>
            </GridItem>
          );
        })}
      </GridGap>
    </Box>
  );
};

export default SocialLinks;<|MERGE_RESOLUTION|>--- conflicted
+++ resolved
@@ -6,26 +6,10 @@
 import React from 'react';
 import styled from 'styled-components';
 import { useIntl } from 'react-intl';
-<<<<<<< HEAD
 import { useAppInfos } from '@strapi/helper-plugin';
-import { Typography } from '@strapi/design-system/Typography';
-import { Box } from '@strapi/design-system/Box';
-import { Stack } from '@strapi/design-system/Stack';
-import { Grid, GridItem } from '@strapi/design-system/Grid';
-import { LinkButton } from '@strapi/design-system/v2/LinkButton';
-import { Link } from '@strapi/design-system/v2/Link';
-import ExternalLink from '@strapi/icons/ExternalLink';
-import Github from '@strapi/icons/Github';
-import Discord from '@strapi/icons/Discord';
-import Reddit from '@strapi/icons/Reddit';
-import Strapi from '@strapi/icons/Strapi';
-import Twitter from '@strapi/icons/Twitter';
-import Discourse from '@strapi/icons/Discourse';
-=======
 import { Typography, Box, Stack, Grid, GridItem } from '@strapi/design-system';
 import { Link, LinkButton } from '@strapi/design-system/v2';
 import { ExternalLink, Github, Discord, Reddit, Strapi, Twitter, Discourse } from '@strapi/icons';
->>>>>>> 4a732d8a
 
 const StyledDiscord = styled(Discord)`
   path {
