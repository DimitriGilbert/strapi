--- conflicted
+++ resolved
@@ -132,8 +132,9 @@
     () => ({
       uuid,
       telemetryProperties,
+      deviceId,
     }),
-    [uuid, telemetryProperties]
+    [uuid, telemetryProperties, deviceId]
   );
 
   if (isLoading) {
@@ -143,11 +144,7 @@
   return (
     <Suspense fallback={<LoadingIndicatorPage />}>
       <SkipToContent>{formatMessage({ id: 'skipToContent' })}</SkipToContent>
-<<<<<<< HEAD
-      <TrackingContext.Provider value={{ uuid, telemetryProperties, deviceId }}>
-=======
       <TrackingProvider value={trackingInfo}>
->>>>>>> b5cfd21b
         <Switch>
           {authRoutes}
           <Route
