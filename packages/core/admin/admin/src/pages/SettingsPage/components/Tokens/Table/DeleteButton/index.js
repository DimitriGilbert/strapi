import React, { useState } from 'react';
import { Trash } from '@strapi/icons';
import { IconButton, Box } from '@strapi/design-system';
import { useTracking, ConfirmDialog } from '@strapi/helper-plugin';
import { useIntl } from 'react-intl';
import PropTypes from 'prop-types';

const DeleteButton = ({ tokenName, onClickDelete, tokenType }) => {
  const { formatMessage } = useIntl();
<<<<<<< HEAD
  const { trackUsage } = useTracking();
=======
  const { trackUsage } = useTracking(); // TODO: Track different types of tokens
  const [showConfirmDialog, setShowConfirmDialog] = useState(false);
  const handleClickDelete = () => {
    setShowConfirmDialog(false);
    trackUsage('willDeleteToken');
    onClickDelete();
  };
>>>>>>> 96c256b5

  return (
    <Box paddingLeft={1} onClick={(e) => e.stopPropagation()}>
      <IconButton
        onClick={() => {
<<<<<<< HEAD
          trackUsage('willDeleteToken', {
            tokenType,
          });
          onClickDelete();
=======
          setShowConfirmDialog(true);
>>>>>>> 96c256b5
        }}
        label={formatMessage(
          {
            id: 'global.delete-target',
            defaultMessage: 'Delete {target}',
          },
          { target: `${tokenName}` }
        )}
        name="delete"
        noBorder
        icon={<Trash />}
      />
      <ConfirmDialog
        onToggleDialog={() => setShowConfirmDialog(false)}
        onConfirm={handleClickDelete}
        isOpen={showConfirmDialog}
      />
    </Box>
  );
};

DeleteButton.propTypes = {
  tokenName: PropTypes.string.isRequired,
  onClickDelete: PropTypes.func.isRequired,
  tokenType: PropTypes.string.isRequired,
};

export default DeleteButton;<|MERGE_RESOLUTION|>--- conflicted
+++ resolved
@@ -7,30 +7,21 @@
 
 const DeleteButton = ({ tokenName, onClickDelete, tokenType }) => {
   const { formatMessage } = useIntl();
-<<<<<<< HEAD
   const { trackUsage } = useTracking();
-=======
-  const { trackUsage } = useTracking(); // TODO: Track different types of tokens
   const [showConfirmDialog, setShowConfirmDialog] = useState(false);
   const handleClickDelete = () => {
     setShowConfirmDialog(false);
-    trackUsage('willDeleteToken');
+    trackUsage('willDeleteToken', {
+      tokenType,
+    });
     onClickDelete();
   };
->>>>>>> 96c256b5
 
   return (
     <Box paddingLeft={1} onClick={(e) => e.stopPropagation()}>
       <IconButton
         onClick={() => {
-<<<<<<< HEAD
-          trackUsage('willDeleteToken', {
-            tokenType,
-          });
-          onClickDelete();
-=======
           setShowConfirmDialog(true);
->>>>>>> 96c256b5
         }}
         label={formatMessage(
           {
