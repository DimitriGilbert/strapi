// Jest Snapshot v1, https://goo.gl/fbAQLP

exports[`DynamicTable renders and matches the snapshot 1`] = `
.c1 {
  -webkit-align-items: flex-end;
  -webkit-box-align: flex-end;
  -ms-flex-align: flex-end;
  align-items: flex-end;
  display: -webkit-box;
  display: -webkit-flex;
  display: -ms-flexbox;
  display: flex;
  -webkit-flex-direction: row;
  -ms-flex-direction: row;
  flex-direction: row;
  -webkit-box-pack: justify;
  -webkit-justify-content: space-between;
  -ms-flex-pack: justify;
  justify-content: space-between;
}

.c2 {
  -webkit-align-items: center;
  -webkit-box-align: center;
  -ms-flex-align: center;
  align-items: center;
  display: -webkit-box;
  display: -webkit-flex;
  display: -ms-flexbox;
  display: flex;
  -webkit-flex-direction: row;
  -ms-flex-direction: row;
  flex-direction: row;
}

.c16 {
  color: #666687;
  font-size: 0.875rem;
  line-height: 1.43;
}

.c0 {
  padding-top: 16px;
}

.c15 {
  padding-left: 8px;
}

.c7 {
  position: absolute;
  left: 0;
  right: 0;
  bottom: 0;
  top: 0;
  width: 100%;
  background: transparent;
  border: none;
}

.c7:focus {
  outline: none;
}

.c7[aria-disabled='true'] {
  cursor: not-allowed;
}

.c10 {
  padding-right: 16px;
  padding-left: 16px;
}

.c12 {
  padding-left: 12px;
}

.c3 {
  -webkit-align-items: stretch;
  -webkit-box-align: stretch;
  -ms-flex-align: stretch;
  align-items: stretch;
  display: -webkit-box;
  display: -webkit-flex;
  display: -ms-flexbox;
  display: flex;
  -webkit-flex-direction: column;
  -ms-flex-direction: column;
  flex-direction: column;
}

.c5 {
  -webkit-align-items: center;
  -webkit-box-align: center;
  -ms-flex-align: center;
  align-items: center;
  display: -webkit-box;
  display: -webkit-flex;
  display: -ms-flexbox;
  display: flex;
  -webkit-flex-direction: row;
  -ms-flex-direction: row;
  flex-direction: row;
}

.c8 {
  -webkit-align-items: center;
  -webkit-box-align: center;
  -ms-flex-align: center;
  align-items: center;
  display: -webkit-box;
  display: -webkit-flex;
  display: -ms-flexbox;
  display: flex;
  -webkit-flex-direction: row;
  -ms-flex-direction: row;
  flex-direction: row;
  -webkit-box-pack: justify;
  -webkit-justify-content: space-between;
  -ms-flex-pack: justify;
  justify-content: space-between;
}

.c11 {
  color: #32324d;
  display: block;
  white-space: nowrap;
  overflow: hidden;
  text-overflow: ellipsis;
  font-size: 0.875rem;
  line-height: 1.43;
}

.c4 > * {
  margin-top: 0;
  margin-bottom: 0;
}

.c6 {
  position: relative;
  border: 1px solid #dcdce4;
  padding-right: 12px;
  border-radius: 4px;
  background: #ffffff;
  overflow: hidden;
  min-height: 2rem;
  outline: none;
  box-shadow: 0;
  -webkit-transition-property: border-color,box-shadow,fill;
  transition-property: border-color,box-shadow,fill;
  -webkit-transition-duration: 0.2s;
  transition-duration: 0.2s;
}

.c6:focus-within {
  border: 1px solid #4945ff;
  box-shadow: #4945ff 0px 0px 0px 2px;
}

.c13 {
  background: transparent;
  border: none;
  position: relative;
  z-index: 1;
}

.c13 svg {
  height: 0.6875rem;
  width: 0.6875rem;
}

.c13 svg path {
  fill: #666687;
}

.c14 {
  display: -webkit-box;
  display: -webkit-flex;
  display: -ms-flexbox;
  display: flex;
  background: none;
  border: none;
}

.c14 svg {
  width: 0.375rem;
}

.c9 {
  width: 100%;
}

.c17 {
  -webkit-align-items: center;
  -webkit-box-align: center;
  -ms-flex-align: center;
  align-items: center;
  display: -webkit-box;
  display: -webkit-flex;
  display: -ms-flexbox;
  display: flex;
  -webkit-flex-direction: row;
  -ms-flex-direction: row;
  flex-direction: row;
}

.c18 > * + * {
  margin-left: 4px;
}

.c21 {
  border: 0;
  -webkit-clip: rect(0 0 0 0);
  clip: rect(0 0 0 0);
  height: 1px;
  margin: -1px;
  overflow: hidden;
  padding: 0;
  position: absolute;
  width: 1px;
}

.c24 {
  font-weight: 600;
  color: #32324d;
  font-size: 0.75rem;
  line-height: 1.33;
}

.c27 {
  color: #32324d;
  font-size: 0.75rem;
  line-height: 1.33;
}

.c25 {
  line-height: revert;
}

.c19 {
  padding: 12px;
  border-radius: 4px;
  -webkit-text-decoration: none;
  text-decoration: none;
  display: -webkit-box;
  display: -webkit-flex;
  display: -ms-flexbox;
  display: flex;
  position: relative;
  outline: none;
}

.c19:after {
  -webkit-transition-property: all;
  transition-property: all;
  -webkit-transition-duration: 0.2s;
  transition-duration: 0.2s;
  border-radius: 8px;
  content: '';
  position: absolute;
  top: -4px;
  bottom: -4px;
  left: -4px;
  right: -4px;
  border: 2px solid transparent;
}

.c19:focus-visible {
  outline: none;
}

.c19:focus-visible:after {
  border-radius: 8px;
  content: '';
  position: absolute;
  top: -5px;
  bottom: -5px;
  left: -5px;
  right: -5px;
  border: 2px solid #4945ff;
}

.c22 {
  padding: 12px;
  border-radius: 4px;
  box-shadow: 0px 1px 4px rgba(33,33,52,0.1);
  -webkit-text-decoration: none;
  text-decoration: none;
  display: -webkit-box;
  display: -webkit-flex;
  display: -ms-flexbox;
  display: flex;
  position: relative;
  outline: none;
}

.c22:after {
  -webkit-transition-property: all;
  transition-property: all;
  -webkit-transition-duration: 0.2s;
  transition-duration: 0.2s;
  border-radius: 8px;
  content: '';
  position: absolute;
  top: -4px;
  bottom: -4px;
  left: -4px;
  right: -4px;
  border: 2px solid transparent;
}

.c22:focus-visible {
  outline: none;
}

.c22:focus-visible:after {
  border-radius: 8px;
  content: '';
  position: absolute;
  top: -5px;
  bottom: -5px;
  left: -5px;
  right: -5px;
  border: 2px solid #4945ff;
}

.c23 {
  color: #271fe0;
  background: #ffffff;
}

.c23:hover {
  box-shadow: 0px 1px 4px rgba(33,33,52,0.1);
}

.c26 {
  color: #32324d;
}

.c26:hover {
  box-shadow: 0px 1px 4px rgba(33,33,52,0.1);
}

.c20 {
  font-size: 0.7rem;
  pointer-events: none;
}

.c20 svg path {
  fill: #c0c0cf;
}

.c20:focus svg path,
.c20:hover svg path {
  fill: #c0c0cf;
}

.c28 {
  font-size: 0.7rem;
}

.c28 svg path {
  fill: #666687;
}

.c28:focus svg path,
.c28:hover svg path {
  fill: #4a4a6a;
}

.c29 {
  border: 0;
  -webkit-clip: rect(0 0 0 0);
  clip: rect(0 0 0 0);
  height: 1px;
  margin: -1px;
  overflow: hidden;
  padding: 0;
  position: absolute;
  width: 1px;
}

<div>
  <div
    class="c0"
  >
    <div
      class="c1"
    >
      <div
        class="c2"
      >
        <div>
          <div
            class="c3 c4"
          >
            <div
              class="c5 c6"
            >
              <button
                aria-disabled="false"
                aria-expanded="false"
                aria-haspopup="listbox"
                aria-label="Entries per page"
                aria-labelledby="select-1-label select-1-content"
                class="c7"
                id="select-1"
                type="button"
              />
              <div
                class="c8 c9"
              >
                <div
                  class="c5"
                >
                  <div
                    class="c10"
                  >
                    <span
                      class="c11"
                      id="select-1-content"
                    >
                      10
                    </span>
                  </div>
                </div>
                <div
                  class="c5"
                >
                  <button
                    aria-hidden="true"
                    class="c12 c13 c14"
                    tabindex="-1"
                    title="Carret Down Button"
                    type="button"
                  >
                    <svg
                      fill="none"
                      height="1em"
                      viewBox="0 0 14 8"
                      width="1em"
                      xmlns="http://www.w3.org/2000/svg"
                    >
                      <path
                        clip-rule="evenodd"
                        d="M14 .889a.86.86 0 01-.26.625L7.615 7.736A.834.834 0 017 8a.834.834 0 01-.615-.264L.26 1.514A.861.861 0 010 .889c0-.24.087-.45.26-.625A.834.834 0 01.875 0h12.25c.237 0 .442.088.615.264a.86.86 0 01.26.625z"
                        fill="#32324D"
                        fill-rule="evenodd"
                      />
                    </svg>
                  </button>
                </div>
              </div>
            </div>
          </div>
        </div>
        <div
          class="c15"
        >
          <label
            class="c16"
            for="page-size"
          >
            Entries per page
          </label>
        </div>
      </div>
      <nav
        aria-label="pagination"
<<<<<<< HEAD
        class="sc-cBsmfy"
=======
        class="sc-bIaGFe"
>>>>>>> bcc1eed9
      >
        <ul
          class="c17 c18"
        >
          <li>
            <a
              aria-current="page"
              aria-disabled="true"
              class="c19 c20 active"
              href="/settings/user"
              tabindex="-1"
            >
              <div
                class="c21"
              >
                Go to previous page
              </div>
              <svg
                aria-hidden="true"
                fill="none"
                height="1em"
                viewBox="0 0 10 16"
                width="1em"
                xmlns="http://www.w3.org/2000/svg"
              >
                <path
                  d="M9.88 14.12L3.773 8 9.88 1.88 8 0 0 8l8 8 1.88-1.88z"
                  fill="#32324D"
                />
              </svg>
            </a>
          </li>
          <li>
            <a
              aria-current="page"
              class="c22 c23 active"
              href="/settings/user?pageSize=10&page=1&sort=firstname"
            >
              <div
                class="c21"
              >
                Go to page 1
              </div>
              <span
                aria-hidden="true"
                class="c24 c25"
              >
                1
              </span>
            </a>
          </li>
          <li>
            <a
              aria-current="page"
              class="c19 c26 active"
              href="/settings/user?pageSize=10&page=2&sort=firstname"
            >
              <div
                class="c21"
              >
                Go to page 2
              </div>
              <span
                aria-hidden="true"
                class="c27 c25"
              >
                2
              </span>
            </a>
          </li>
          <li>
            <a
              aria-current="page"
              aria-disabled="false"
              class="c19 c28 active"
              href="/settings/user?pageSize=10&page=2&sort=firstname"
            >
              <div
                class="c21"
              >
                Go to next page
              </div>
              <svg
                aria-hidden="true"
                fill="none"
                height="1em"
                viewBox="0 0 10 16"
                width="1em"
                xmlns="http://www.w3.org/2000/svg"
              >
                <path
                  d="M0 1.88L6.107 8 0 14.12 1.88 16l8-8-8-8L0 1.88z"
                  fill="#32324D"
                />
              </svg>
            </a>
          </li>
        </ul>
      </nav>
    </div>
  </div>
  <div
    class="c29"
  >
    <p
      aria-live="polite"
      aria-relevant="all"
      id="live-region-log"
      role="log"
    />
    <p
      aria-live="polite"
      aria-relevant="all"
      id="live-region-status"
      role="status"
    />
    <p
      aria-live="assertive"
      aria-relevant="all"
      id="live-region-alert"
      role="alert"
    />
  </div>
</div>
`;<|MERGE_RESOLUTION|>--- conflicted
+++ resolved
@@ -467,11 +467,7 @@
       </div>
       <nav
         aria-label="pagination"
-<<<<<<< HEAD
-        class="sc-cBsmfy"
-=======
         class="sc-bIaGFe"
->>>>>>> bcc1eed9
       >
         <ul
           class="c17 c18"
