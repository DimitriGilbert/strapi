--- conflicted
+++ resolved
@@ -1,58 +1,7 @@
 // Jest Snapshot v1, https://goo.gl/fbAQLP
 
 exports[`ADMIN | Pages | TRANSFER TOKENS | EditView renders and matches the snapshot when creating token 1`] = `
-<<<<<<< HEAD
-.c11 {
-  font-weight: 600;
-  font-size: 2rem;
-  line-height: 1.25;
-  display: block;
-  white-space: nowrap;
-  overflow: hidden;
-  text-overflow: ellipsis;
-  color: #32324d;
-}
-
-.c17 {
-  font-size: 0.75rem;
-  line-height: 1.33;
-  font-weight: 600;
-  color: #32324d;
-}
-
-.c23 {
-  font-weight: 500;
-  font-size: 1rem;
-  line-height: 1.25;
-  color: #32324d;
-}
-
-.c27 {
-  font-size: 0.875rem;
-  line-height: 1.43;
-  color: #d02b20;
-}
-
-.c38 {
-  font-size: 0.875rem;
-  line-height: 1.43;
-  display: block;
-  white-space: nowrap;
-  overflow: hidden;
-  text-overflow: ellipsis;
-  color: #666687;
-}
-
-.c42 {
-  font-size: 0.75rem;
-  line-height: 1.33;
-  color: #666687;
-}
-
-.c2 {
-=======
 .c1 {
->>>>>>> 5c9b3896
   background: #f6f6f9;
   padding-top: 24px;
   padding-right: 56px;
@@ -194,6 +143,10 @@
   font-weight: 600;
   font-size: 2rem;
   line-height: 1.25;
+  display: block;
+  white-space: nowrap;
+  overflow: hidden;
+  text-overflow: ellipsis;
   color: #32324d;
 }
 
@@ -1010,17 +963,6 @@
 `;
 
 exports[`ADMIN | Pages | TRANSFER TOKENS | EditView renders and matches the snapshot when editing existing token 1`] = `
-<<<<<<< HEAD
-.c11 {
-  font-weight: 600;
-  font-size: 2rem;
-  line-height: 1.25;
-  display: block;
-  white-space: nowrap;
-  overflow: hidden;
-  text-overflow: ellipsis;
-  color: #32324d;
-=======
 .c12 {
   background: #4945ff;
   padding: 8px;
@@ -1030,7 +972,6 @@
   border-color: #4945ff;
   border: 1px solid #4945ff;
   cursor: pointer;
->>>>>>> 5c9b3896
 }
 
 .c17 {
@@ -1192,6 +1133,10 @@
   font-weight: 600;
   font-size: 2rem;
   line-height: 1.25;
+  display: block;
+  white-space: nowrap;
+  overflow: hidden;
+  text-overflow: ellipsis;
   color: #32324d;
 }
 
