// Jest Snapshot v1, https://goo.gl/fbAQLP

exports[`ApplicationsInfosPage || LogoInput from computer should render upload modal with from computer tab 1`] = `
<<<<<<< HEAD
.c22 {
=======
.c23 {
>>>>>>> 141f89f8
  border: 0;
  -webkit-clip: rect(0 0 0 0);
  clip: rect(0 0 0 0);
  height: 1px;
  margin: -1px;
  overflow: hidden;
  padding: 0;
  position: absolute;
  width: 1px;
}

.c6 {
  background: #f6f6f9;
  padding: 8px;
  border-radius: 4px;
  border-color: #dcdce4;
  border: 1px solid #dcdce4;
}

.c7 {
  position: relative;
}

.c9 {
  padding-right: 8px;
  padding-left: 8px;
  overflow: hidden;
  width: 100%;
}

.c11 {
  height: 124px;
}

.c14 {
  max-width: 40%;
  max-height: 40%;
}

.c15 {
  position: absolute;
  bottom: 4px;
  width: 100%;
}

.c20 {
  padding-top: 8px;
  padding-right: 16px;
  padding-left: 16px;
}

<<<<<<< HEAD
.c23 {
  background: #212134;
  padding: 8px;
  border-radius: 4px;
}

.c27 {
  background: #ffffff;
  border-radius: 4px;
  box-shadow: 0px 2px 15px rgba(33,33,52,0.1);
}

.c29 {
  background: #f6f6f9;
  padding-top: 16px;
  padding-right: 20px;
  padding-bottom: 16px;
  padding-left: 20px;
}

.c33 {
  padding-right: 40px;
  padding-left: 40px;
}

.c35 {
  padding: 16px;
}

.c40 {
  background: #eaeaef;
}

.c42 {
  padding-top: 24px;
  padding-right: 40px;
  padding-bottom: 24px;
  padding-left: 40px;
}

.c44 {
  background: #f6f6f9;
  padding-top: 48px;
  padding-bottom: 32px;
  border-radius: 4px;
  border-style: dashed;
  border-width: 1px;
  border-color: #c0c0cf;
  position: relative;
}

.c46 {
  color: #4945ff;
  width: 3.75rem;
  height: 3.75rem;
}

.c48 {
  padding-top: 12px;
  padding-bottom: 20px;
}

.c53 {
  padding-top: 24px;
}

.c47 path {
  fill: #4945ff;
}

.c4 {
  font-size: 0.75rem;
  line-height: 1.33;
  font-weight: 600;
  color: #32324d;
}

.c21 {
  font-size: 0.75rem;
  line-height: 1.33;
  display: block;
  white-space: nowrap;
  overflow: hidden;
  text-overflow: ellipsis;
  color: #666687;
}

.c25 {
  font-size: 0.75rem;
  line-height: 1.33;
  font-weight: 600;
  color: #ffffff;
}

.c32 {
  font-size: 0.875rem;
  line-height: 1.43;
  font-weight: 600;
  color: #32324d;
}

.c37 {
  font-weight: 600;
  font-size: 0.6875rem;
  line-height: 1.45;
  text-transform: uppercase;
  color: #4945ff;
}

.c39 {
  font-weight: 600;
  font-size: 0.6875rem;
  line-height: 1.45;
  text-transform: uppercase;
  color: #666687;
}

.c49 {
  font-weight: 500;
  font-size: 1rem;
  line-height: 1.25;
  color: #32324d;
}

.c52 {
  font-size: 0.75rem;
  line-height: 1.33;
  font-weight: 600;
  line-height: 1.14;
  color: #32324d;
}

.c54 {
  font-size: 0.75rem;
  line-height: 1.33;
  color: #666687;
}

.c1 {
  -webkit-align-items: stretch;
  -webkit-box-align: stretch;
  -ms-flex-align: stretch;
  align-items: stretch;
  display: -webkit-box;
  display: -webkit-flex;
  display: -ms-flexbox;
  display: flex;
  -webkit-flex-direction: column;
  -ms-flex-direction: column;
  flex-direction: column;
}

.c5 {
  -webkit-align-items: center;
  -webkit-box-align: center;
  -ms-flex-align: center;
  align-items: center;
  display: -webkit-box;
  display: -webkit-flex;
  display: -ms-flexbox;
  display: flex;
  -webkit-flex-direction: row;
  -ms-flex-direction: row;
  flex-direction: row;
}

.c12 {
  -webkit-align-items: center;
  -webkit-box-align: center;
  -ms-flex-align: center;
  align-items: center;
  display: -webkit-box;
  display: -webkit-flex;
  display: -ms-flexbox;
  display: flex;
  -webkit-flex-direction: row;
  -ms-flex-direction: row;
  flex-direction: row;
  -webkit-box-pack: center;
  -webkit-justify-content: center;
  -ms-flex-pack: center;
  justify-content: center;
}

.c31 {
  -webkit-align-items: center;
  -webkit-box-align: center;
  -ms-flex-align: center;
  align-items: center;
  display: -webkit-box;
  display: -webkit-flex;
  display: -ms-flexbox;
  display: flex;
  -webkit-flex-direction: row;
  -ms-flex-direction: row;
  flex-direction: row;
  -webkit-box-pack: justify;
  -webkit-justify-content: space-between;
  -ms-flex-pack: justify;
  justify-content: space-between;
}

.c45 {
  -webkit-align-items: center;
  -webkit-box-align: center;
  -ms-flex-align: center;
  align-items: center;
  display: -webkit-box;
  display: -webkit-flex;
  display: -ms-flexbox;
  display: flex;
  -webkit-flex-direction: column;
  -ms-flex-direction: column;
  flex-direction: column;
  -webkit-box-pack: center;
  -webkit-justify-content: center;
  -ms-flex-pack: center;
  justify-content: center;
}

.c19 {
  border: 0;
  -webkit-clip: rect(0 0 0 0);
  clip: rect(0 0 0 0);
  height: 1px;
  margin: -1px;
  overflow: hidden;
  padding: 0;
  position: absolute;
  width: 1px;
}

.c24 {
  position: absolute;
  z-index: 4;
  display: none;
}

.c8 {
  display: grid;
  grid-template-columns: auto 1fr auto;
  grid-template-areas: 'startAction slides endAction';
}

.c10 {
  grid-area: slides;
}

.c2 > * {
  margin-top: 0;
  margin-bottom: 0;
}

.c2 > * + * {
  margin-top: 4px;
}

.c43 > * {
  margin-top: 0;
  margin-bottom: 0;
}

.c43 > * + * {
  margin-top: 8px;
}

.c16 > * {
  margin-left: 0;
  margin-right: 0;
}

.c16 > * + * {
  margin-left: 4px;
}

.c13 {
  display: -webkit-box;
  display: -webkit-flex;
  display: -ms-flexbox;
  display: flex;
}

.c17 {
  display: -webkit-box;
  display: -webkit-flex;
  display: -ms-flexbox;
  display: flex;
  cursor: pointer;
  padding: 8px;
  border-radius: 4px;
  background: #ffffff;
  border: 1px solid #dcdce4;
  position: relative;
  outline: none;
}

.c17 svg {
  height: 12px;
  width: 12px;
}

.c17 svg > g,
.c17 svg path {
  fill: #ffffff;
}

.c17[aria-disabled='true'] {
  pointer-events: none;
}

.c17:after {
  -webkit-transition-property: all;
  transition-property: all;
  -webkit-transition-duration: 0.2s;
  transition-duration: 0.2s;
  border-radius: 8px;
  content: '';
  position: absolute;
  top: -4px;
  bottom: -4px;
  left: -4px;
  right: -4px;
  border: 2px solid transparent;
}

.c17:focus-visible {
  outline: none;
}

.c17:focus-visible:after {
  border-radius: 8px;
  content: '';
  position: absolute;
  top: -5px;
  bottom: -5px;
  left: -5px;
  right: -5px;
  border: 2px solid #4945ff;
}

.c18 {
  display: -webkit-box;
  display: -webkit-flex;
  display: -ms-flexbox;
  display: flex;
  -webkit-align-items: center;
  -webkit-box-align: center;
  -ms-flex-align: center;
  align-items: center;
  -webkit-box-pack: center;
  -webkit-justify-content: center;
  -ms-flex-pack: center;
  justify-content: center;
  height: 2rem;
  width: 2rem;
}

.c18 svg > g,
.c18 svg path {
  fill: #8e8ea9;
}

.c18:hover svg > g,
.c18:hover svg path {
  fill: #666687;
}

.c18:active svg > g,
.c18:active svg path {
  fill: #a5a5ba;
}

.c18[aria-disabled='true'] {
  background-color: #eaeaef;
}

.c18[aria-disabled='true'] svg path {
  fill: #666687;
}

.c26 {
  position: fixed;
  z-index: 4;
  inset: 0;
  background: #32324d1F;
  padding: 0 40px;
  display: -webkit-box;
  display: -webkit-flex;
  display: -ms-flexbox;
  display: flex;
  -webkit-align-items: center;
  -webkit-box-align: center;
  -ms-flex-align: center;
  align-items: center;
  -webkit-box-pack: center;
  -webkit-justify-content: center;
  -ms-flex-pack: center;
  justify-content: center;
}

.c28 {
  width: 51.875rem;
}

.c30 {
  border-radius: 4px 4px 0 0;
  border-bottom: 1px solid #eaeaef;
}

.c55 {
  border-radius: 0 0 4px 4px;
  border-top: 1px solid #eaeaef;
}

.c56 > * + * {
  margin-left: 8px;
}

.c36 {
  border-bottom: 2px solid #4945ff;
}

.c38 {
  border-bottom: 2px solid transparent;
}

.c34[aria-disabled='true'] {
  cursor: not-allowed;
}

.c41 {
  height: 1px;
  border: none;
  margin: 0;
}

.c51 {
  -webkit-align-items: center;
  -webkit-box-align: center;
  -ms-flex-align: center;
  align-items: center;
  background-color: #4945ff;
  border: 1px solid #4945ff;
  height: 2rem;
  padding-left: 16px;
  padding-right: 16px;
}

.c51 .c0 {
  display: -webkit-box;
  display: -webkit-flex;
  display: -ms-flexbox;
  display: flex;
  -webkit-align-items: center;
  -webkit-box-align: center;
  -ms-flex-align: center;
  align-items: center;
}

.c51 .c3 {
  color: #ffffff;
}

.c51[aria-disabled='true'] {
=======
.c24 {
  background: #212134;
  padding: 8px;
  border-radius: 4px;
}

.c28 {
  background: #ffffff;
  border-radius: 4px;
  box-shadow: 0px 2px 15px rgba(33,33,52,0.1);
}

.c30 {
  background: #f6f6f9;
  padding-top: 16px;
  padding-right: 20px;
  padding-bottom: 16px;
  padding-left: 20px;
}

.c34 {
  padding-right: 40px;
  padding-left: 40px;
}

.c36 {
  padding: 16px;
}

.c41 {
  background: #eaeaef;
}

.c43 {
  padding-top: 24px;
  padding-right: 40px;
  padding-bottom: 24px;
  padding-left: 40px;
}

.c45 {
  background: #f6f6f9;
  padding-top: 48px;
  padding-bottom: 32px;
  border-radius: 4px;
  border-style: dashed;
  border-width: 1px;
  border-color: #c0c0cf;
  position: relative;
}

.c47 {
  color: #4945ff;
  width: 3.75rem;
  height: 3.75rem;
}

.c49 {
  padding-top: 12px;
  padding-bottom: 20px;
}

.c54 {
  padding-top: 24px;
}

.c48 path {
  fill: #4945ff;
}

.c4 {
  font-size: 0.75rem;
  line-height: 1.33;
  font-weight: 600;
  color: #32324d;
}

.c21 {
  font-size: 0.75rem;
  line-height: 1.33;
  display: block;
  white-space: nowrap;
  overflow: hidden;
  text-overflow: ellipsis;
  color: #666687;
}

.c22 {
  font-size: 0.75rem;
  line-height: 1.33;
  color: #666687;
}

.c26 {
  font-size: 0.75rem;
  line-height: 1.33;
  font-weight: 600;
  color: #ffffff;
}

.c33 {
  font-size: 0.875rem;
  line-height: 1.43;
  font-weight: 600;
  color: #32324d;
}

.c38 {
  font-weight: 600;
  font-size: 0.6875rem;
  line-height: 1.45;
  text-transform: uppercase;
  color: #4945ff;
}

.c40 {
  font-weight: 600;
  font-size: 0.6875rem;
  line-height: 1.45;
  text-transform: uppercase;
  color: #666687;
}

.c50 {
  font-weight: 500;
  font-size: 1rem;
  line-height: 1.25;
  color: #32324d;
}

.c53 {
  font-size: 0.75rem;
  line-height: 1.33;
  font-weight: 600;
  line-height: 1.14;
  color: #32324d;
}

.c1 {
  -webkit-align-items: stretch;
  -webkit-box-align: stretch;
  -ms-flex-align: stretch;
  align-items: stretch;
  display: -webkit-box;
  display: -webkit-flex;
  display: -ms-flexbox;
  display: flex;
  -webkit-flex-direction: column;
  -ms-flex-direction: column;
  flex-direction: column;
}

.c5 {
  -webkit-align-items: center;
  -webkit-box-align: center;
  -ms-flex-align: center;
  align-items: center;
  display: -webkit-box;
  display: -webkit-flex;
  display: -ms-flexbox;
  display: flex;
  -webkit-flex-direction: row;
  -ms-flex-direction: row;
  flex-direction: row;
}

.c12 {
  -webkit-align-items: center;
  -webkit-box-align: center;
  -ms-flex-align: center;
  align-items: center;
  display: -webkit-box;
  display: -webkit-flex;
  display: -ms-flexbox;
  display: flex;
  -webkit-flex-direction: row;
  -ms-flex-direction: row;
  flex-direction: row;
  -webkit-box-pack: center;
  -webkit-justify-content: center;
  -ms-flex-pack: center;
  justify-content: center;
}

.c32 {
  -webkit-align-items: center;
  -webkit-box-align: center;
  -ms-flex-align: center;
  align-items: center;
  display: -webkit-box;
  display: -webkit-flex;
  display: -ms-flexbox;
  display: flex;
  -webkit-flex-direction: row;
  -ms-flex-direction: row;
  flex-direction: row;
  -webkit-box-pack: justify;
  -webkit-justify-content: space-between;
  -ms-flex-pack: justify;
  justify-content: space-between;
}

.c46 {
  -webkit-align-items: center;
  -webkit-box-align: center;
  -ms-flex-align: center;
  align-items: center;
  display: -webkit-box;
  display: -webkit-flex;
  display: -ms-flexbox;
  display: flex;
  -webkit-flex-direction: column;
  -ms-flex-direction: column;
  flex-direction: column;
  -webkit-box-pack: center;
  -webkit-justify-content: center;
  -ms-flex-pack: center;
  justify-content: center;
}

.c19 {
  border: 0;
  -webkit-clip: rect(0 0 0 0);
  clip: rect(0 0 0 0);
  height: 1px;
  margin: -1px;
  overflow: hidden;
  padding: 0;
  position: absolute;
  width: 1px;
}

.c25 {
  position: absolute;
  z-index: 4;
  display: none;
}

.c8 {
  display: grid;
  grid-template-columns: auto 1fr auto;
  grid-template-areas: 'startAction slides endAction';
}

.c10 {
  grid-area: slides;
}

.c2 > * {
  margin-top: 0;
  margin-bottom: 0;
}

.c2 > * + * {
  margin-top: 4px;
}

.c44 > * {
  margin-top: 0;
  margin-bottom: 0;
}

.c44 > * + * {
  margin-top: 8px;
}

.c16 > * {
  margin-left: 0;
  margin-right: 0;
}

.c16 > * + * {
  margin-left: 4px;
}

.c13 {
  display: -webkit-box;
  display: -webkit-flex;
  display: -ms-flexbox;
  display: flex;
}

.c17 {
  display: -webkit-box;
  display: -webkit-flex;
  display: -ms-flexbox;
  display: flex;
  cursor: pointer;
  padding: 8px;
  border-radius: 4px;
  background: #ffffff;
  border: 1px solid #dcdce4;
  position: relative;
  outline: none;
}

.c17 svg {
  height: 12px;
  width: 12px;
}

.c17 svg > g,
.c17 svg path {
  fill: #ffffff;
}

.c17[aria-disabled='true'] {
  pointer-events: none;
}

.c17:after {
  -webkit-transition-property: all;
  transition-property: all;
  -webkit-transition-duration: 0.2s;
  transition-duration: 0.2s;
  border-radius: 8px;
  content: '';
  position: absolute;
  top: -4px;
  bottom: -4px;
  left: -4px;
  right: -4px;
  border: 2px solid transparent;
}

.c17:focus-visible {
  outline: none;
}

.c17:focus-visible:after {
  border-radius: 8px;
  content: '';
  position: absolute;
  top: -5px;
  bottom: -5px;
  left: -5px;
  right: -5px;
  border: 2px solid #4945ff;
}

.c18 {
  display: -webkit-box;
  display: -webkit-flex;
  display: -ms-flexbox;
  display: flex;
  -webkit-align-items: center;
  -webkit-box-align: center;
  -ms-flex-align: center;
  align-items: center;
  -webkit-box-pack: center;
  -webkit-justify-content: center;
  -ms-flex-pack: center;
  justify-content: center;
  height: 2rem;
  width: 2rem;
}

.c18 svg > g,
.c18 svg path {
  fill: #8e8ea9;
}

.c18:hover svg > g,
.c18:hover svg path {
  fill: #666687;
}

.c18:active svg > g,
.c18:active svg path {
  fill: #a5a5ba;
}

.c18[aria-disabled='true'] {
  background-color: #eaeaef;
}

.c18[aria-disabled='true'] svg path {
  fill: #666687;
}

.c27 {
  position: fixed;
  z-index: 4;
  inset: 0;
  background: #32324d1F;
  padding: 0 40px;
  display: -webkit-box;
  display: -webkit-flex;
  display: -ms-flexbox;
  display: flex;
  -webkit-align-items: center;
  -webkit-box-align: center;
  -ms-flex-align: center;
  align-items: center;
  -webkit-box-pack: center;
  -webkit-justify-content: center;
  -ms-flex-pack: center;
  justify-content: center;
}

.c29 {
  width: 51.875rem;
}

.c31 {
  border-radius: 4px 4px 0 0;
  border-bottom: 1px solid #eaeaef;
}

.c55 {
  border-radius: 0 0 4px 4px;
  border-top: 1px solid #eaeaef;
}

.c56 > * + * {
  margin-left: 8px;
}

.c37 {
  border-bottom: 2px solid #4945ff;
}

.c39 {
  border-bottom: 2px solid transparent;
}

.c35[aria-disabled='true'] {
  cursor: not-allowed;
}

.c42 {
  height: 1px;
  border: none;
  margin: 0;
}

.c52 {
  -webkit-align-items: center;
  -webkit-box-align: center;
  -ms-flex-align: center;
  align-items: center;
  background-color: #4945ff;
  border: 1px solid #4945ff;
  height: 2rem;
  padding-left: 16px;
  padding-right: 16px;
}

.c52 .c0 {
  display: -webkit-box;
  display: -webkit-flex;
  display: -ms-flexbox;
  display: flex;
  -webkit-align-items: center;
  -webkit-box-align: center;
  -ms-flex-align: center;
  align-items: center;
}

.c52 .c3 {
  color: #ffffff;
}

.c52[aria-disabled='true'] {
>>>>>>> 141f89f8
  border: 1px solid #dcdce4;
  background: #eaeaef;
}

<<<<<<< HEAD
.c51[aria-disabled='true'] .c3 {
  color: #666687;
}

.c51[aria-disabled='true'] svg > g,
.c51[aria-disabled='true'] svg path {
  fill: #666687;
}

.c51[aria-disabled='true']:active {
=======
.c52[aria-disabled='true'] .c3 {
  color: #666687;
}

.c52[aria-disabled='true'] svg > g,.c52[aria-disabled='true'] svg path {
  fill: #666687;
}

.c52[aria-disabled='true']:active {
>>>>>>> 141f89f8
  border: 1px solid #dcdce4;
  background: #eaeaef;
}

<<<<<<< HEAD
.c51[aria-disabled='true']:active .c3 {
  color: #666687;
}

.c51[aria-disabled='true']:active svg > g,
.c51[aria-disabled='true']:active svg path {
  fill: #666687;
}

.c51:hover {
=======
.c52[aria-disabled='true']:active .c3 {
  color: #666687;
}

.c52[aria-disabled='true']:active svg > g,.c52[aria-disabled='true']:active svg path {
  fill: #666687;
}

.c52:hover {
>>>>>>> 141f89f8
  border: 1px solid #7b79ff;
  background: #7b79ff;
}

<<<<<<< HEAD
.c51:active {
=======
.c52:active {
>>>>>>> 141f89f8
  border: 1px solid #4945ff;
  background: #4945ff;
}

<<<<<<< HEAD
.c51 svg > g,
.c51 svg path {
=======
.c52 svg > g,
.c52 svg path {
>>>>>>> 141f89f8
  fill: #ffffff;
}

.c57 {
  -webkit-align-items: center;
  -webkit-box-align: center;
  -ms-flex-align: center;
  align-items: center;
  background-color: #4945ff;
  border: 1px solid #4945ff;
  height: 2rem;
  padding-left: 16px;
  padding-right: 16px;
  border: 1px solid #dcdce4;
  background: #ffffff;
}

.c57 .c0 {
  display: -webkit-box;
  display: -webkit-flex;
  display: -ms-flexbox;
  display: flex;
  -webkit-align-items: center;
  -webkit-box-align: center;
  -ms-flex-align: center;
  align-items: center;
}

.c57 .c3 {
  color: #ffffff;
}

.c57[aria-disabled='true'] {
  border: 1px solid #dcdce4;
  background: #eaeaef;
}

.c57[aria-disabled='true'] .c3 {
  color: #666687;
}

<<<<<<< HEAD
.c57[aria-disabled='true'] svg > g,
.c57[aria-disabled='true'] svg path {
=======
.c57[aria-disabled='true'] svg > g,.c57[aria-disabled='true'] svg path {
>>>>>>> 141f89f8
  fill: #666687;
}

.c57[aria-disabled='true']:active {
  border: 1px solid #dcdce4;
  background: #eaeaef;
}

.c57[aria-disabled='true']:active .c3 {
  color: #666687;
}

<<<<<<< HEAD
.c57[aria-disabled='true']:active svg > g,
.c57[aria-disabled='true']:active svg path {
=======
.c57[aria-disabled='true']:active svg > g,.c57[aria-disabled='true']:active svg path {
>>>>>>> 141f89f8
  fill: #666687;
}

.c57:hover {
  background-color: #f6f6f9;
}

.c57:active {
  background-color: #eaeaef;
}

.c57 .c3 {
  color: #32324d;
}

.c57 svg > g,
.c57 svg path {
  fill: #32324d;
}

<<<<<<< HEAD
.c50 {
=======
.c51 {
>>>>>>> 141f89f8
  opacity: 0;
  position: absolute;
  top: 0;
  bottom: 0;
  left: 0;
  right: 0;
  z-index: 1;
}

<body
  class="lock-body-scroll"
>
  <div>
    <div>
      <div
        class="c0 c1 c2"
        spacing="1"
      >
        <label
          class="c3 c4"
<<<<<<< HEAD
          for="carouselinput-32"
=======
          for="carouselinput-6"
>>>>>>> 141f89f8
        >
          <div
            class="c0 c5"
          >
<<<<<<< HEAD
            logo input label
=======
            Logo
>>>>>>> 141f89f8
          </div>
        </label>
        <div
          class="c0 "
<<<<<<< HEAD
          id="carouselinput-32"
=======
          id="carouselinput-6"
>>>>>>> 141f89f8
        >
          <div
            class="c0 c6"
          >
            <section
<<<<<<< HEAD
              aria-label="logo input label"
=======
              aria-label="Logo"
>>>>>>> 141f89f8
              aria-roledescription="carousel"
              class="c0 c7 c8"
            >
              <div
                aria-live="polite"
                class="c0 c9 c10"
                overflow="hidden"
                width="100%"
              >
                <div
                  aria-label="Logo slide"
                  aria-roledescription="slide"
                  class="c0 c11 c12 c13"
                  height="124px"
                  role="group"
                >
                  <img
                    alt="Logo"
                    class="c0 c14"
                    src="/admin/defaultLogo.png"
                  />
                </div>
              </div>
              <div
                class="c0 c15 c12 c16"
                spacing="1"
                width="100%"
              >
                <span>
                  <button
                    aria-disabled="false"
<<<<<<< HEAD
                    aria-labelledby="tooltip-33"
=======
                    aria-labelledby="tooltip-7"
>>>>>>> 141f89f8
                    class="c17 c18"
                    tabindex="0"
                    type="button"
                  >
                    <span
                      class="c19"
                    >
                      Change logo
                    </span>
                    <svg
                      aria-hidden="true"
                      fill="none"
                      focusable="false"
                      height="1em"
                      viewBox="0 0 24 24"
                      width="1em"
                      xmlns="http://www.w3.org/2000/svg"
                    >
                      <path
                        d="M24 13.604a.3.3 0 01-.3.3h-9.795V23.7a.3.3 0 01-.3.3h-3.21a.3.3 0 01-.3-.3v-9.795H.3a.3.3 0 01-.3-.3v-3.21a.3.3 0 01.3-.3h9.795V.3a.3.3 0 01.3-.3h3.21a.3.3 0 01.3.3v9.795H23.7a.3.3 0 01.3.3v3.21z"
                        fill="#212134"
                      />
                    </svg>
                  </button>
                </span>
              </div>
            </section>
            <div
              class="c0 c20"
            >
              <span>
                <div
<<<<<<< HEAD
                  aria-labelledby="tooltip-35"
=======
                  aria-labelledby="tooltip-9"
>>>>>>> 141f89f8
                  class="c0 c12"
                  tabindex="0"
                >
                  <span
                    class="c3 c21"
                  >
                    logo.png
                  </span>
                </div>
              </span>
            </div>
          </div>
        </div>
<<<<<<< HEAD
      </div>
    </div>
    <div
      class="c22"
=======
        <p
          class="c3 c22"
          id="carouselinput-6-hint"
        >
          Change the admin panel logo (Max dimension: 750x750, Max file size: 100KB)
        </p>
      </div>
    </div>
    <div
      class="c23"
>>>>>>> 141f89f8
    >
      <p
        aria-live="polite"
        aria-relevant="all"
        id="live-region-log"
        role="log"
      />
      <p
        aria-live="polite"
        aria-relevant="all"
        id="live-region-status"
        role="status"
      />
      <p
        aria-live="assertive"
        aria-relevant="all"
        id="live-region-alert"
        role="alert"
      />
    </div>
  </div>
  <div
    data-react-portal="true"
  >
    <div
<<<<<<< HEAD
      class="c0 c23 c24"
      id="tooltip-33"
      role="tooltip"
    >
      <p
        class="c3 c25"
=======
      class="c0 c24 c25"
      id="tooltip-7"
      role="tooltip"
    >
      <p
        class="c3 c26"
>>>>>>> 141f89f8
      >
        Change logo
      </p>
    </div>
  </div>
  <div
    data-react-portal="true"
  >
    <div
<<<<<<< HEAD
      class="c0 c23 c24"
      id="tooltip-35"
      role="tooltip"
    >
      <p
        class="c3 c25"
=======
      class="c0 c24 c25"
      id="tooltip-9"
      role="tooltip"
    >
      <p
        class="c3 c26"
>>>>>>> 141f89f8
      >
        logo.png
      </p>
    </div>
  </div>
  <div
    data-react-portal="true"
  >
    <div
<<<<<<< HEAD
      class="c26"
    >
      <div>
        <div>
          <div
            aria-labelledby="modal"
            aria-modal="true"
            class="c0 c27 c28"
            role="dialog"
          >
            <div
              class="c0 c29 c30"
            >
              <div
                class="c0 c31"
              >
                <h2
                  class="c3 c32"
                  id="modal"
                >
                  Upload logo
                </h2>
                <button
                  aria-disabled="false"
                  class="c17 c18"
                  type="button"
                >
                  <span
                    class="c19"
                  >
                    Close the modal
                  </span>
                  <svg
                    aria-hidden="true"
                    fill="none"
                    focusable="false"
                    height="1em"
                    viewBox="0 0 24 24"
                    width="1em"
                    xmlns="http://www.w3.org/2000/svg"
                  >
                    <path
                      d="M24 2.417L21.583 0 12 9.583 2.417 0 0 2.417 9.583 12 0 21.583 2.417 24 12 14.417 21.583 24 24 21.583 14.417 12 24 2.417z"
                      fill="#212134"
                    />
                  </svg>
                </button>
              </div>
            </div>
            <div>
              <div
                class="c0 c33"
              >
                <div
                  aria-label="How do you want to upload your assets?"
                  role="tablist"
                >
                  <button
                    aria-controls="tabgroup-42-0-tabpanel"
                    aria-disabled="false"
                    aria-selected="true"
                    class="c34"
                    id="tabgroup-42-0-tab"
                    role="tab"
                    tabindex="0"
                    type="button"
                  >
                    <div
                      class="c0 c35 c36"
                    >
                      <span
                        class="c3 c37"
                      >
                        From computer
                      </span>
                    </div>
                  </button>
                  <button
                    aria-disabled="false"
                    aria-selected="false"
                    class="c34"
                    id="tabgroup-42-1-tab"
                    role="tab"
                    tabindex="-1"
                    type="button"
                  >
                    <div
                      class="c0 c35 c38"
                    >
                      <span
                        class="c3 c39"
                      >
                        From url
                      </span>
                    </div>
                  </button>
                </div>
                <hr
                  class="c0 c40 c41"
                />
              </div>
              <div>
                <div
                  aria-labelledby="tabgroup-42-0-tab"
                  id="tabgroup-42-0-tabpanel"
                  role="tabpanel"
                  tabindex="0"
                >
                  <form>
                    <div
                      class="c0 c42"
                    >
                      <div>
                        <label
                          for="logo-upload"
                        >
                          <div
                            class="c0 c1 c43"
                            spacing="2"
                          >
                            <div
                              class="c0 c44 c45"
                            >
                              <svg
                                aria-hidden="true"
                                class="c0 c46 c47"
                                fill="none"
                                height="3.75rem"
                                viewBox="0 0 24 20"
                                width="3.75rem"
                                xmlns="http://www.w3.org/2000/svg"
                              >
                                <path
                                  d="M21.569 2.398H7.829v1.586h13.74c.47 0 .826.5.826 1.094v9.853l-2.791-3.17a2.13 2.13 0 00-.74-.55 2.214 2.214 0 00-.912-.196 2.215 2.215 0 00-.912.191 2.131 2.131 0 00-.74.546l-2.93 3.385-2.973-3.36a2.147 2.147 0 00-.741-.545 2.228 2.228 0 00-1.824.007c-.286.13-.538.319-.739.553l-2.931 3.432V7.653H2.51v9.894c.023.153.06.304.108.452v.127l.041.095c.057.142.126.28.207.412l.099.15c.074.107.157.207.247.302l.124.119c.13.118.275.222.43.309h.024c.36.214.775.327 1.198.325h16.515c.36-.004.716-.085 1.039-.24.323-.153.606-.375.827-.648a2.78 2.78 0 00.504-.888c.066-.217.108-.44.124-.666V5.078a2.497 2.497 0 00-.652-1.81 2.706 2.706 0 00-1.776-.87z"
                                  fill="#32324D"
                                />
                                <path
                                  d="M12.552 9.199c.912 0 1.651-.71 1.651-1.585 0-.876-.74-1.586-1.651-1.586-.912 0-1.652.71-1.652 1.586 0 .875.74 1.585 1.652 1.585zM3.303 6.408h.826V3.997h2.477v-.793-.793H4.129V0h-.826c-.219 0-.85.002-.826 0v2.411H0v1.586h2.477v2.41h.826z"
                                  fill="#32324D"
                                />
                              </svg>
                              <div
                                class="c0 c48"
                              >
                                <span
                                  class="c3 c49"
                                >
                                  Drag and Drop here or
                                </span>
                              </div>
                              <input
                                accept="image/jpeg,image/png,image/svg+xml"
                                class="c50"
                                cursor="pointer"
                                id="logo-upload"
                                name="files"
                                tabindex="-1"
                                type="file"
                              />
                              <button
                                aria-disabled="false"
                                class="c17 c51"
                                type="button"
                              >
                                <span
                                  class="c3 c52"
                                >
                                  Browse files
                                </span>
                              </button>
                              <div
                                class="c0 c53"
                              >
                                <span
                                  class="c3 c54"
                                >
                                  Max dimension: 750x750, Max size: 100KB
                                </span>
                              </div>
                            </div>
                          </div>
                        </label>
                      </div>
                    </div>
                  </form>
                  <div
                    class="c0 c29 c55"
                  >
                    <div
                      class="c0 c31"
                    >
                      <div
                        class="c0 c5 c56"
                      >
                        <button
                          aria-disabled="false"
                          class="c17 c57"
                          type="button"
                        >
                          <span
                            class="c3 c52"
                          >
                            Cancel
                          </span>
                        </button>
                      </div>
                      <div
                        class="c0 c5 c56"
                      />
                    </div>
                  </div>
                </div>
              </div>
            </div>
          </div>
        </div>
      </div>
    </div>
  </div>
</body>
`;

exports[`ApplicationsInfosPage || LogoInput from url should render upload modal with from url tab 1`] = `
<body
  class="lock-body-scroll"
>
  .c22 {
  border: 0;
  -webkit-clip: rect(0 0 0 0);
  clip: rect(0 0 0 0);
  height: 1px;
  margin: -1px;
  overflow: hidden;
  padding: 0;
  position: absolute;
  width: 1px;
}

.c6 {
  background: #f6f6f9;
  padding: 8px;
  border-radius: 4px;
  border-color: #dcdce4;
  border: 1px solid #dcdce4;
}

.c7 {
  position: relative;
}

.c9 {
  padding-right: 8px;
  padding-left: 8px;
  overflow: hidden;
  width: 100%;
}

.c11 {
  height: 124px;
}

.c14 {
  max-width: 40%;
  max-height: 40%;
}

.c15 {
  position: absolute;
  bottom: 4px;
  width: 100%;
}

.c20 {
  padding-top: 8px;
  padding-right: 16px;
  padding-left: 16px;
}

.c4 {
  font-size: 0.75rem;
  line-height: 1.33;
  font-weight: 600;
  color: #32324d;
}

.c21 {
  font-size: 0.75rem;
  line-height: 1.33;
  display: block;
  white-space: nowrap;
  overflow: hidden;
  text-overflow: ellipsis;
  color: #666687;
}

.c1 {
  -webkit-align-items: stretch;
  -webkit-box-align: stretch;
  -ms-flex-align: stretch;
  align-items: stretch;
  display: -webkit-box;
  display: -webkit-flex;
  display: -ms-flexbox;
  display: flex;
  -webkit-flex-direction: column;
  -ms-flex-direction: column;
  flex-direction: column;
}

.c5 {
  -webkit-align-items: center;
  -webkit-box-align: center;
  -ms-flex-align: center;
  align-items: center;
  display: -webkit-box;
  display: -webkit-flex;
  display: -ms-flexbox;
  display: flex;
  -webkit-flex-direction: row;
  -ms-flex-direction: row;
  flex-direction: row;
}

.c12 {
  -webkit-align-items: center;
  -webkit-box-align: center;
  -ms-flex-align: center;
  align-items: center;
  display: -webkit-box;
  display: -webkit-flex;
  display: -ms-flexbox;
  display: flex;
  -webkit-flex-direction: row;
  -ms-flex-direction: row;
  flex-direction: row;
  -webkit-box-pack: center;
  -webkit-justify-content: center;
  -ms-flex-pack: center;
  justify-content: center;
}

.c19 {
  border: 0;
  -webkit-clip: rect(0 0 0 0);
  clip: rect(0 0 0 0);
  height: 1px;
  margin: -1px;
  overflow: hidden;
  padding: 0;
  position: absolute;
  width: 1px;
}

.c8 {
  display: grid;
  grid-template-columns: auto 1fr auto;
  grid-template-areas: 'startAction slides endAction';
}

.c10 {
  grid-area: slides;
}

.c2 > * {
  margin-top: 0;
  margin-bottom: 0;
}

.c2 > * + * {
  margin-top: 4px;
}

.c16 > * {
  margin-left: 0;
  margin-right: 0;
}

.c16 > * + * {
  margin-left: 4px;
}

.c13 {
  display: -webkit-box;
  display: -webkit-flex;
  display: -ms-flexbox;
  display: flex;
}

.c17 {
  display: -webkit-box;
  display: -webkit-flex;
  display: -ms-flexbox;
  display: flex;
  cursor: pointer;
  padding: 8px;
  border-radius: 4px;
  background: #ffffff;
  border: 1px solid #dcdce4;
  position: relative;
  outline: none;
}

.c17 svg {
  height: 12px;
  width: 12px;
}

.c17 svg > g,
.c17 svg path {
  fill: #ffffff;
}

.c17[aria-disabled='true'] {
  pointer-events: none;
}

.c17:after {
  -webkit-transition-property: all;
  transition-property: all;
  -webkit-transition-duration: 0.2s;
  transition-duration: 0.2s;
  border-radius: 8px;
  content: '';
  position: absolute;
  top: -4px;
  bottom: -4px;
  left: -4px;
  right: -4px;
  border: 2px solid transparent;
}

.c17:focus-visible {
  outline: none;
}

.c17:focus-visible:after {
  border-radius: 8px;
  content: '';
  position: absolute;
  top: -5px;
  bottom: -5px;
  left: -5px;
  right: -5px;
  border: 2px solid #4945ff;
}

.c18 {
  display: -webkit-box;
  display: -webkit-flex;
  display: -ms-flexbox;
  display: flex;
  -webkit-align-items: center;
  -webkit-box-align: center;
  -ms-flex-align: center;
  align-items: center;
  -webkit-box-pack: center;
  -webkit-justify-content: center;
  -ms-flex-pack: center;
  justify-content: center;
  height: 2rem;
  width: 2rem;
}

.c18 svg > g,
.c18 svg path {
  fill: #8e8ea9;
}

.c18:hover svg > g,
.c18:hover svg path {
  fill: #666687;
}

.c18:active svg > g,
.c18:active svg path {
  fill: #a5a5ba;
}

.c18[aria-disabled='true'] {
  background-color: #eaeaef;
}

.c18[aria-disabled='true'] svg path {
  fill: #666687;
}

.c23 .c0 {
  display: -webkit-box;
  display: -webkit-flex;
  display: -ms-flexbox;
  display: flex;
  -webkit-align-items: center;
  -webkit-box-align: center;
  -ms-flex-align: center;
  align-items: center;
}

.c23 .c3 {
  color: #ffffff;
}

.c23[aria-disabled='true'] .c3 {
  color: #666687;
}

.c23[aria-disabled='true']:active .c3 {
  color: #666687;
}

.c24 .c0 {
  display: -webkit-box;
  display: -webkit-flex;
  display: -ms-flexbox;
  display: flex;
  -webkit-align-items: center;
  -webkit-box-align: center;
  -ms-flex-align: center;
  align-items: center;
}

.c24 .c3 {
  color: #ffffff;
}

.c24[aria-disabled='true'] .c3 {
  color: #666687;
}

.c24[aria-disabled='true']:active .c3 {
  color: #666687;
}

.c24 .c3 {
  color: #32324d;
}

<div>
    <div>
      <div
        class="c0 c1 c2"
        spacing="1"
      >
        <label
          class="c3 c4"
          for="carouselinput-130"
        >
          <div
            class="c0 c5"
          >
            logo input label
          </div>
        </label>
        <div
          class="c0 "
          id="carouselinput-130"
        >
=======
      class="c27"
    >
      <div>
        <div>
>>>>>>> 141f89f8
          <div
            aria-labelledby="modal"
            aria-modal="true"
            class="c0 c28 c29"
            role="dialog"
          >
<<<<<<< HEAD
            <section
              aria-label="logo input label"
              aria-roledescription="carousel"
              class="c0 c7 c8"
=======
            <div
              class="c0 c30 c31"
>>>>>>> 141f89f8
            >
              <div
                class="c0 c32"
              >
                <h2
                  class="c3 c33"
                  id="modal"
                >
                  Upload logo
                </h2>
                <button
                  aria-disabled="false"
                  class="c17 c18"
                  type="button"
                >
                  <span
                    class="c19"
                  >
                    Close the modal
                  </span>
                  <svg
                    aria-hidden="true"
                    fill="none"
                    focusable="false"
                    height="1em"
                    viewBox="0 0 24 24"
                    width="1em"
                    xmlns="http://www.w3.org/2000/svg"
                  >
                    <path
                      d="M24 2.417L21.583 0 12 9.583 2.417 0 0 2.417 9.583 12 0 21.583 2.417 24 12 14.417 21.583 24 24 21.583 14.417 12 24 2.417z"
                      fill="#212134"
                    />
                  </svg>
                </button>
              </div>
            </div>
            <div>
              <div
                class="c0 c34"
              >
                <div
                  aria-label="How do you want to upload your assets?"
                  role="tablist"
                >
                  <button
                    aria-controls="tabgroup-16-0-tabpanel"
                    aria-disabled="false"
<<<<<<< HEAD
                    aria-labelledby="tooltip-131"
                    class="c17 c18"
=======
                    aria-selected="true"
                    class="c35"
                    id="tabgroup-16-0-tab"
                    role="tab"
>>>>>>> 141f89f8
                    tabindex="0"
                    type="button"
                  >
                    <div
                      class="c0 c36 c37"
                    >
                      <span
                        class="c3 c38"
                      >
                        From computer
                      </span>
                    </div>
                  </button>
                  <button
                    aria-disabled="false"
                    aria-selected="false"
                    class="c35"
                    id="tabgroup-16-1-tab"
                    role="tab"
                    tabindex="-1"
                    type="button"
                  >
                    <div
                      class="c0 c36 c39"
                    >
                      <span
                        class="c3 c40"
                      >
                        From url
                      </span>
                    </div>
                  </button>
                </div>
                <hr
                  class="c0 c41 c42"
                />
              </div>
              <div>
                <div
<<<<<<< HEAD
                  aria-labelledby="tooltip-133"
                  class="c0 c12"
=======
                  aria-labelledby="tabgroup-16-0-tab"
                  id="tabgroup-16-0-tabpanel"
                  role="tabpanel"
>>>>>>> 141f89f8
                  tabindex="0"
                >
                  <form>
                    <div
                      class="c0 c43"
                    >
                      <div>
                        <label
                          for="logo-upload"
                        >
                          <div
                            class="c0 c1 c44"
                            spacing="2"
                          >
                            <div
                              class="c0 c45 c46"
                            >
                              <svg
                                aria-hidden="true"
                                class="c0 c47 c48"
                                fill="none"
                                height="3.75rem"
                                viewBox="0 0 24 20"
                                width="3.75rem"
                                xmlns="http://www.w3.org/2000/svg"
                              >
                                <path
                                  d="M21.569 2.398H7.829v1.586h13.74c.47 0 .826.5.826 1.094v9.853l-2.791-3.17a2.13 2.13 0 00-.74-.55 2.214 2.214 0 00-.912-.196 2.215 2.215 0 00-.912.191 2.131 2.131 0 00-.74.546l-2.93 3.385-2.973-3.36a2.147 2.147 0 00-.741-.545 2.228 2.228 0 00-1.824.007c-.286.13-.538.319-.739.553l-2.931 3.432V7.653H2.51v9.894c.023.153.06.304.108.452v.127l.041.095c.057.142.126.28.207.412l.099.15c.074.107.157.207.247.302l.124.119c.13.118.275.222.43.309h.024c.36.214.775.327 1.198.325h16.515c.36-.004.716-.085 1.039-.24.323-.153.606-.375.827-.648a2.78 2.78 0 00.504-.888c.066-.217.108-.44.124-.666V5.078a2.497 2.497 0 00-.652-1.81 2.706 2.706 0 00-1.776-.87z"
                                  fill="#32324D"
                                />
                                <path
                                  d="M12.552 9.199c.912 0 1.651-.71 1.651-1.585 0-.876-.74-1.586-1.651-1.586-.912 0-1.652.71-1.652 1.586 0 .875.74 1.585 1.652 1.585zM3.303 6.408h.826V3.997h2.477v-.793-.793H4.129V0h-.826c-.219 0-.85.002-.826 0v2.411H0v1.586h2.477v2.41h.826z"
                                  fill="#32324D"
                                />
                              </svg>
                              <div
                                class="c0 c49"
                              >
                                <span
                                  class="c3 c50"
                                >
                                  Drag and Drop here or
                                </span>
                              </div>
                              <input
                                accept="image/jpeg,image/png,image/svg+xml"
                                class="c51"
                                cursor="pointer"
                                id="logo-upload"
                                name="files"
                                tabindex="-1"
                                type="file"
                              />
                              <button
                                aria-disabled="false"
                                class="c17 c52"
                                type="button"
                              >
                                <span
                                  class="c3 c53"
                                >
                                  Browse files
                                </span>
                              </button>
                              <div
                                class="c0 c54"
                              >
                                <span
                                  class="c3 c22"
                                >
                                  Max dimension: 750x750, Max size: 100KB
                                </span>
                              </div>
                            </div>
                          </div>
                        </label>
                      </div>
                    </div>
                  </form>
                  <div
                    class="c0 c30 c55"
                  >
                    <div
                      class="c0 c32"
                    >
                      <div
                        class="c0 c5 c56"
                      >
                        <button
                          aria-disabled="false"
                          class="c17 c57"
                          type="button"
                        >
                          <span
                            class="c3 c53"
                          >
                            Cancel
                          </span>
                        </button>
                      </div>
                      <div
                        class="c0 c5 c56"
                      />
                    </div>
                  </div>
                </div>
              </div>
            </div>
          </div>
        </div>
      </div>
    </div>
<<<<<<< HEAD
    <div
      class="c22"
    >
      <p
        aria-live="polite"
        aria-relevant="all"
        id="live-region-log"
        role="log"
      />
      <p
        aria-live="polite"
        aria-relevant="all"
        id="live-region-status"
        role="status"
      />
      <p
        aria-live="assertive"
        aria-relevant="all"
        id="live-region-alert"
        role="alert"
      />
    </div>
=======
>>>>>>> 141f89f8
  </div>
</body>
`;

exports[`ApplicationsInfosPage || LogoInput from url should render upload modal with from url tab 1`] = `
.c23 {
  border: 0;
  -webkit-clip: rect(0 0 0 0);
  clip: rect(0 0 0 0);
  height: 1px;
  margin: -1px;
  overflow: hidden;
  padding: 0;
  position: absolute;
  width: 1px;
}

.c6 {
  background: #f6f6f9;
  padding: 8px;
  border-radius: 4px;
  border-color: #dcdce4;
  border: 1px solid #dcdce4;
}

.c7 {
  position: relative;
}

.c9 {
  padding-right: 8px;
  padding-left: 8px;
  overflow: hidden;
  width: 100%;
}

.c11 {
  height: 124px;
}

.c14 {
  max-width: 40%;
  max-height: 40%;
}

.c15 {
  position: absolute;
  bottom: 4px;
  width: 100%;
}

.c20 {
  padding-top: 8px;
  padding-right: 16px;
  padding-left: 16px;
}

<<<<<<< HEAD
<div
    data-react-portal="true"
  >
    <div
      class="c0 c1 c2"
      id="tooltip-131"
      role="tooltip"
    >
      <p
        class="c3 c4"
      >
        Change logo
      </p>
    </div>
  </div>
  .c1 {
=======
.c24 {
>>>>>>> 141f89f8
  background: #212134;
  padding: 8px;
  border-radius: 4px;
}

<<<<<<< HEAD
.c4 {
  font-size: 0.75rem;
  line-height: 1.33;
  font-weight: 600;
  color: #ffffff;
}

.c2 {
  position: absolute;
  z-index: 4;
  display: none;
}

.c5 .c0 {
  display: -webkit-box;
  display: -webkit-flex;
  display: -ms-flexbox;
  display: flex;
  -webkit-align-items: center;
  -webkit-box-align: center;
  -ms-flex-align: center;
  align-items: center;
}

.c5 .c3 {
  color: #ffffff;
}

.c5[aria-disabled='true'] .c3 {
  color: #666687;
}

.c5[aria-disabled='true']:active .c3 {
  color: #666687;
}

.c6 .c0 {
  display: -webkit-box;
  display: -webkit-flex;
  display: -ms-flexbox;
  display: flex;
  -webkit-align-items: center;
  -webkit-box-align: center;
  -ms-flex-align: center;
  align-items: center;
}

.c6 .c3 {
  color: #ffffff;
}

.c6[aria-disabled='true'] .c3 {
  color: #666687;
}

.c6[aria-disabled='true']:active .c3 {
  color: #666687;
}

.c6 .c3 {
  color: #32324d;
}

<div
    data-react-portal="true"
  >
    <div
      class="c0 c1 c2"
      id="tooltip-133"
      role="tooltip"
    >
      <p
        class="c3 c4"
      >
        logo.png
      </p>
    </div>
  </div>
  .c2 {
=======
.c28 {
>>>>>>> 141f89f8
  background: #ffffff;
  border-radius: 4px;
  box-shadow: 0px 2px 15px rgba(33,33,52,0.1);
}

.c30 {
  background: #f6f6f9;
  padding-top: 16px;
  padding-right: 20px;
  padding-bottom: 16px;
  padding-left: 20px;
}

.c34 {
  padding-right: 40px;
  padding-left: 40px;
}

.c36 {
  padding: 16px;
}

.c41 {
  background: #eaeaef;
}

.c43 {
  padding-top: 24px;
  padding-right: 40px;
  padding-bottom: 24px;
  padding-left: 40px;
}

.c4 {
  font-size: 0.75rem;
  line-height: 1.33;
  font-weight: 600;
  color: #32324d;
}

.c21 {
  font-size: 0.75rem;
  line-height: 1.33;
  display: block;
  white-space: nowrap;
  overflow: hidden;
  text-overflow: ellipsis;
  color: #666687;
}

.c22 {
  font-size: 0.75rem;
  line-height: 1.33;
  color: #666687;
}

.c26 {
  font-size: 0.75rem;
  line-height: 1.33;
  font-weight: 600;
  color: #ffffff;
}

.c33 {
  font-size: 0.875rem;
  line-height: 1.43;
  font-weight: 600;
  color: #32324d;
}

.c40 {
  font-weight: 600;
  font-size: 0.6875rem;
  line-height: 1.45;
  text-transform: uppercase;
  color: #4945ff;
}

.c38 {
  font-weight: 600;
  font-size: 0.6875rem;
  line-height: 1.45;
  text-transform: uppercase;
  color: #666687;
}

.c49 {
  font-size: 0.75rem;
  line-height: 1.33;
  font-weight: 600;
  line-height: 1.14;
  color: #32324d;
}

.c1 {
  -webkit-align-items: stretch;
  -webkit-box-align: stretch;
  -ms-flex-align: stretch;
  align-items: stretch;
  display: -webkit-box;
  display: -webkit-flex;
  display: -ms-flexbox;
  display: flex;
  -webkit-flex-direction: column;
  -ms-flex-direction: column;
  flex-direction: column;
}

.c5 {
  -webkit-align-items: center;
  -webkit-box-align: center;
  -ms-flex-align: center;
  align-items: center;
  display: -webkit-box;
  display: -webkit-flex;
  display: -ms-flexbox;
  display: flex;
  -webkit-flex-direction: row;
  -ms-flex-direction: row;
  flex-direction: row;
}

.c12 {
  -webkit-align-items: center;
  -webkit-box-align: center;
  -ms-flex-align: center;
  align-items: center;
  display: -webkit-box;
  display: -webkit-flex;
  display: -ms-flexbox;
  display: flex;
  -webkit-flex-direction: row;
  -ms-flex-direction: row;
  flex-direction: row;
  -webkit-box-pack: center;
  -webkit-justify-content: center;
  -ms-flex-pack: center;
  justify-content: center;
}

.c32 {
  -webkit-align-items: center;
  -webkit-box-align: center;
  -ms-flex-align: center;
  align-items: center;
  display: -webkit-box;
  display: -webkit-flex;
  display: -ms-flexbox;
  display: flex;
  -webkit-flex-direction: row;
  -ms-flex-direction: row;
  flex-direction: row;
  -webkit-box-pack: justify;
  -webkit-justify-content: space-between;
  -ms-flex-pack: justify;
  justify-content: space-between;
}

.c19 {
  border: 0;
  -webkit-clip: rect(0 0 0 0);
  clip: rect(0 0 0 0);
  height: 1px;
  margin: -1px;
  overflow: hidden;
  padding: 0;
  position: absolute;
  width: 1px;
}

.c25 {
  position: absolute;
  z-index: 4;
  display: none;
}

.c8 {
  display: grid;
  grid-template-columns: auto 1fr auto;
  grid-template-areas: 'startAction slides endAction';
}

.c10 {
  grid-area: slides;
}

.c45 {
  border: none;
  border-radius: 4px;
  padding-bottom: 0.65625rem;
  padding-left: 16px;
  padding-right: 16px;
  padding-top: 0.65625rem;
  color: #32324d;
  font-weight: 400;
  font-size: 0.875rem;
  display: block;
  width: 100%;
  background: inherit;
}

.c45::-webkit-input-placeholder {
  color: #8e8ea9;
  opacity: 1;
}

.c45::-moz-placeholder {
  color: #8e8ea9;
  opacity: 1;
}

.c45:-ms-input-placeholder {
  color: #8e8ea9;
  opacity: 1;
}

.c45::placeholder {
  color: #8e8ea9;
  opacity: 1;
}

.c45[aria-disabled='true'] {
  color: inherit;
}

.c45:focus {
  outline: none;
  box-shadow: none;
}

.c44 {
  border: 1px solid #dcdce4;
  border-radius: 4px;
  background: #ffffff;
  outline: none;
  box-shadow: 0;
  -webkit-transition-property: border-color,box-shadow,fill;
  transition-property: border-color,box-shadow,fill;
  -webkit-transition-duration: 0.2s;
  transition-duration: 0.2s;
}

.c44:focus-within {
  border: 1px solid #4945ff;
  box-shadow: #4945ff 0px 0px 0px 2px;
}

.c2 > * {
  margin-top: 0;
  margin-bottom: 0;
}

.c2 > * + * {
  margin-top: 4px;
}

.c16 > * {
  margin-left: 0;
  margin-right: 0;
}

.c16 > * + * {
  margin-left: 4px;
}

.c13 {
  display: -webkit-box;
  display: -webkit-flex;
  display: -ms-flexbox;
  display: flex;
}

.c17 {
  display: -webkit-box;
  display: -webkit-flex;
  display: -ms-flexbox;
  display: flex;
  cursor: pointer;
  padding: 8px;
  border-radius: 4px;
  background: #ffffff;
  border: 1px solid #dcdce4;
  position: relative;
  outline: none;
}

.c17 svg {
  height: 12px;
  width: 12px;
}

.c17 svg > g,
.c17 svg path {
  fill: #ffffff;
}

.c17[aria-disabled='true'] {
  pointer-events: none;
}

.c17:after {
  -webkit-transition-property: all;
  transition-property: all;
  -webkit-transition-duration: 0.2s;
  transition-duration: 0.2s;
  border-radius: 8px;
  content: '';
  position: absolute;
  top: -4px;
  bottom: -4px;
  left: -4px;
  right: -4px;
  border: 2px solid transparent;
}

.c17:focus-visible {
  outline: none;
}

.c17:focus-visible:after {
  border-radius: 8px;
  content: '';
  position: absolute;
  top: -5px;
  bottom: -5px;
  left: -5px;
  right: -5px;
  border: 2px solid #4945ff;
}

.c18 {
  display: -webkit-box;
  display: -webkit-flex;
  display: -ms-flexbox;
  display: flex;
  -webkit-align-items: center;
  -webkit-box-align: center;
  -ms-flex-align: center;
  align-items: center;
  -webkit-box-pack: center;
  -webkit-justify-content: center;
  -ms-flex-pack: center;
  justify-content: center;
  height: 2rem;
  width: 2rem;
}

.c18 svg > g,
.c18 svg path {
  fill: #8e8ea9;
}

.c18:hover svg > g,
.c18:hover svg path {
  fill: #666687;
}

.c18:active svg > g,
.c18:active svg path {
  fill: #a5a5ba;
}

.c18[aria-disabled='true'] {
  background-color: #eaeaef;
}

.c18[aria-disabled='true'] svg path {
  fill: #666687;
}

.c27 {
  position: fixed;
  z-index: 4;
  inset: 0;
  background: #32324d1F;
  padding: 0 40px;
  display: -webkit-box;
  display: -webkit-flex;
  display: -ms-flexbox;
  display: flex;
  -webkit-align-items: center;
  -webkit-box-align: center;
  -ms-flex-align: center;
  align-items: center;
  -webkit-box-pack: center;
  -webkit-justify-content: center;
  -ms-flex-pack: center;
  justify-content: center;
}

.c29 {
  width: 51.875rem;
}

.c31 {
  border-radius: 4px 4px 0 0;
  border-bottom: 1px solid #eaeaef;
}

.c46 {
  border-radius: 0 0 4px 4px;
  border-top: 1px solid #eaeaef;
}

.c47 > * + * {
  margin-left: 8px;
}

.c39 {
  border-bottom: 2px solid #4945ff;
}

.c37 {
  border-bottom: 2px solid transparent;
}

.c35[aria-disabled='true'] {
  cursor: not-allowed;
}

.c42 {
  height: 1px;
  border: none;
  margin: 0;
}

.c50 {
  -webkit-align-items: center;
  -webkit-box-align: center;
  -ms-flex-align: center;
  align-items: center;
  background-color: #4945ff;
  border: 1px solid #4945ff;
  height: 2rem;
  padding-left: 16px;
  padding-right: 16px;
}

.c50 .c0 {
  display: -webkit-box;
  display: -webkit-flex;
  display: -ms-flexbox;
  display: flex;
  -webkit-align-items: center;
  -webkit-box-align: center;
  -ms-flex-align: center;
  align-items: center;
}

.c50 .c3 {
  color: #ffffff;
}

.c50[aria-disabled='true'] {
  border: 1px solid #dcdce4;
  background: #eaeaef;
}

.c50[aria-disabled='true'] .c3 {
  color: #666687;
}

.c50[aria-disabled='true'] svg > g,.c50[aria-disabled='true'] svg path {
  fill: #666687;
}

.c50[aria-disabled='true']:active {
  border: 1px solid #dcdce4;
  background: #eaeaef;
}

.c50[aria-disabled='true']:active .c3 {
  color: #666687;
}

.c50[aria-disabled='true']:active svg > g,.c50[aria-disabled='true']:active svg path {
  fill: #666687;
}

.c50:hover {
  border: 1px solid #7b79ff;
  background: #7b79ff;
}

.c50:active {
  border: 1px solid #4945ff;
  background: #4945ff;
}

.c50 svg > g,
.c50 svg path {
  fill: #ffffff;
}

.c48 {
  -webkit-align-items: center;
  -webkit-box-align: center;
  -ms-flex-align: center;
  align-items: center;
  background-color: #4945ff;
  border: 1px solid #4945ff;
  height: 2rem;
  padding-left: 16px;
  padding-right: 16px;
  border: 1px solid #dcdce4;
  background: #ffffff;
}

.c48 .c0 {
  display: -webkit-box;
  display: -webkit-flex;
  display: -ms-flexbox;
  display: flex;
  -webkit-align-items: center;
  -webkit-box-align: center;
  -ms-flex-align: center;
  align-items: center;
}

.c48 .c3 {
  color: #ffffff;
}

.c48[aria-disabled='true'] {
  border: 1px solid #dcdce4;
  background: #eaeaef;
}

.c48[aria-disabled='true'] .c3 {
  color: #666687;
}

.c48[aria-disabled='true'] svg > g,.c48[aria-disabled='true'] svg path {
  fill: #666687;
}

.c48[aria-disabled='true']:active {
  border: 1px solid #dcdce4;
  background: #eaeaef;
}

.c48[aria-disabled='true']:active .c3 {
  color: #666687;
}

.c48[aria-disabled='true']:active svg > g,.c48[aria-disabled='true']:active svg path {
  fill: #666687;
}

.c48:hover {
  background-color: #f6f6f9;
}

.c48:active {
  background-color: #eaeaef;
}

.c48 .c3 {
  color: #32324d;
}

.c48 svg > g,
.c48 svg path {
  fill: #32324d;
}

<body
  class="lock-body-scroll"
>
  <div>
    <div>
      <div
        class="c0 c1 c2"
        spacing="1"
      >
        <label
          class="c3 c4"
          for="carouselinput-104"
        >
          <div
            class="c0 c5"
          >
            Logo
          </div>
        </label>
        <div
          class="c0 "
          id="carouselinput-104"
        >
          <div
            class="c0 c6"
          >
            <section
              aria-label="Logo"
              aria-roledescription="carousel"
              class="c0 c7 c8"
            >
              <div
                aria-live="polite"
                class="c0 c9 c10"
                overflow="hidden"
                width="100%"
              >
                <div
                  aria-label="Logo slide"
                  aria-roledescription="slide"
                  class="c0 c11 c12 c13"
                  height="124px"
                  role="group"
                >
                  <img
                    alt="Logo"
                    class="c0 c14"
                    src="/admin/defaultLogo.png"
                  />
                </div>
              </div>
              <div
                class="c0 c15 c12 c16"
                spacing="1"
                width="100%"
              >
                <span>
                  <button
                    aria-disabled="false"
                    aria-labelledby="tooltip-105"
                    class="c17 c18"
                    tabindex="0"
                    type="button"
                  >
                    <span
                      class="c19"
                    >
                      Change logo
                    </span>
                    <svg
                      aria-hidden="true"
                      fill="none"
                      focusable="false"
                      height="1em"
                      viewBox="0 0 24 24"
                      width="1em"
                      xmlns="http://www.w3.org/2000/svg"
                    >
                      <path
                        d="M24 13.604a.3.3 0 01-.3.3h-9.795V23.7a.3.3 0 01-.3.3h-3.21a.3.3 0 01-.3-.3v-9.795H.3a.3.3 0 01-.3-.3v-3.21a.3.3 0 01.3-.3h9.795V.3a.3.3 0 01.3-.3h3.21a.3.3 0 01.3.3v9.795H23.7a.3.3 0 01.3.3v3.21z"
                        fill="#212134"
                      />
                    </svg>
                  </button>
                </span>
              </div>
            </section>
            <div
              class="c0 c20"
            >
              <span>
                <div
                  aria-labelledby="tooltip-107"
                  class="c0 c12"
                  tabindex="0"
                >
                  <span
                    class="c3 c21"
                  >
                    logo.png
                  </span>
                </div>
              </span>
            </div>
          </div>
        </div>
        <p
          class="c3 c22"
          id="carouselinput-104-hint"
        >
          Change the admin panel logo (Max dimension: 750x750, Max file size: 100KB)
        </p>
      </div>
    </div>
    <div
      class="c23"
    >
      <p
        aria-live="polite"
        aria-relevant="all"
        id="live-region-log"
        role="log"
      />
      <p
        aria-live="polite"
        aria-relevant="all"
        id="live-region-status"
        role="status"
      />
      <p
        aria-live="assertive"
        aria-relevant="all"
        id="live-region-alert"
        role="alert"
      />
    </div>
  </div>
  <div
    data-react-portal="true"
  >
    <div
      class="c0 c24 c25"
      id="tooltip-105"
      role="tooltip"
    >
      <p
        class="c3 c26"
      >
        Change logo
      </p>
    </div>
  </div>
  <div
    data-react-portal="true"
  >
    <div
      class="c0 c24 c25"
      id="tooltip-107"
      role="tooltip"
    >
      <p
        class="c3 c26"
      >
        logo.png
      </p>
    </div>
  </div>
  <div
    data-react-portal="true"
  >
    <div
      class="c27"
    >
      <div>
        <div>
          <div
            aria-labelledby="modal"
            aria-modal="true"
            class="c0 c28 c29"
            role="dialog"
          >
            <div
              class="c0 c30 c31"
            >
              <div
                class="c0 c32"
              >
                <h2
                  class="c3 c33"
                  id="modal"
                >
                  Upload logo
                </h2>
                <button
                  aria-disabled="false"
                  class="c17 c18"
                  type="button"
                >
                  <span
                    class="c19"
                  >
                    Close the modal
                  </span>
                  <svg
                    aria-hidden="true"
                    fill="none"
                    focusable="false"
                    height="1em"
                    viewBox="0 0 24 24"
                    width="1em"
                    xmlns="http://www.w3.org/2000/svg"
                  >
                    <path
                      d="M24 2.417L21.583 0 12 9.583 2.417 0 0 2.417 9.583 12 0 21.583 2.417 24 12 14.417 21.583 24 24 21.583 14.417 12 24 2.417z"
                      fill="#212134"
                    />
                  </svg>
                </button>
              </div>
            </div>
            <div>
              <div
                class="c0 c34"
              >
                <div
                  aria-label="How do you want to upload your assets?"
                  role="tablist"
                >
                  <button
                    aria-disabled="false"
                    aria-selected="false"
<<<<<<< HEAD
                    class="c13"
                    id="tabgroup-140-0-tab"
=======
                    class="c35"
                    id="tabgroup-114-0-tab"
>>>>>>> 141f89f8
                    role="tab"
                    tabindex="-1"
                    type="button"
                  >
                    <div
                      class="c0 c36 c37"
                    >
                      <span
                        class="c3 c38"
                      >
                        From computer
                      </span>
                    </div>
                  </button>
                  <button
                    aria-controls="tabgroup-140-1-tabpanel"
                    aria-disabled="false"
                    aria-selected="true"
<<<<<<< HEAD
                    class="c13"
                    id="tabgroup-140-1-tab"
=======
                    class="c35"
                    id="tabgroup-114-1-tab"
>>>>>>> 141f89f8
                    role="tab"
                    tabindex="0"
                    type="button"
                  >
                    <div
                      class="c0 c36 c39"
                    >
                      <span
                        class="c3 c40"
                      >
                        From url
                      </span>
                    </div>
                  </button>
                </div>
                <hr
                  class="c0 c41 c42"
                />
              </div>
              <div>
                <div
                  aria-labelledby="tabgroup-140-1-tab"
                  id="tabgroup-140-1-tabpanel"
                  role="tabpanel"
                  tabindex="0"
                >
                  <form>
                    <div
                      class="c0 c43"
                    >
                      <div>
                        <div>
                          <div
                            class="c0 c1 c2"
                            spacing="1"
                          >
                            <label
<<<<<<< HEAD
                              class="c7 c24"
                              for="textinput-143"
=======
                              class="c3 c4"
                              for="textinput-117"
>>>>>>> 141f89f8
                            >
                              <div
                                class="c0 c5"
                              >
                                URL
                              </div>
                            </label>
                            <div
                              class="c0 c32 c44"
                            >
                              <input
                                aria-disabled="false"
                                aria-invalid="false"
<<<<<<< HEAD
                                class="c27"
                                id="textinput-143"
=======
                                class="c45"
                                id="textinput-117"
>>>>>>> 141f89f8
                                name="logo-url"
                                value=""
                              />
                            </div>
                          </div>
                        </div>
                      </div>
                    </div>
                    <div
                      class="c0 c30 c46"
                    >
                      <div
                        class="c0 c32"
                      >
                        <div
                          class="c0 c5 c47"
                        >
                          <button
                            aria-disabled="false"
                            class="c17 c48"
                            type="button"
                          >
                            <span
                              class="c3 c49"
                            >
                              Cancel
                            </span>
                          </button>
                        </div>
                        <div
                          class="c0 c5 c47"
                        >
                          <button
                            aria-disabled="false"
                            class="c17 c50"
                            type="submit"
                          >
                            <span
                              class="c3 c49"
                            >
                              Next
                            </span>
                          </button>
                        </div>
                      </div>
                    </div>
                  </form>
                </div>
              </div>
            </div>
          </div>
        </div>
      </div>
    </div>
  </div>
</body>
`;

exports[`ApplicationsInfosPage || LogoInput logo input should match snapshot 1`] = `
.c20 {
  border: 0;
  -webkit-clip: rect(0 0 0 0);
  clip: rect(0 0 0 0);
  height: 1px;
  margin: -1px;
  overflow: hidden;
  padding: 0;
  position: absolute;
  width: 1px;
}

.c4 {
  background: #f6f6f9;
  padding: 8px;
  border-radius: 4px;
  border-color: #dcdce4;
  border: 1px solid #dcdce4;
}

.c5 {
  position: relative;
}

.c7 {
  padding-right: 8px;
  padding-left: 8px;
  overflow: hidden;
  width: 100%;
}

.c9 {
  height: 124px;
}

.c12 {
  max-width: 40%;
  max-height: 40%;
}

.c13 {
  position: absolute;
  bottom: 4px;
  width: 100%;
}

.c18 {
  padding-top: 8px;
  padding-right: 16px;
  padding-left: 16px;
}

.c2 {
  font-size: 0.75rem;
  line-height: 1.33;
  font-weight: 600;
  color: #32324d;
}

.c19 {
  font-size: 0.75rem;
  line-height: 1.33;
  display: block;
  white-space: nowrap;
  overflow: hidden;
  text-overflow: ellipsis;
  color: #666687;
}

.c0 {
  -webkit-align-items: stretch;
  -webkit-box-align: stretch;
  -ms-flex-align: stretch;
  align-items: stretch;
  display: -webkit-box;
  display: -webkit-flex;
  display: -ms-flexbox;
  display: flex;
  -webkit-flex-direction: column;
  -ms-flex-direction: column;
  flex-direction: column;
}

.c3 {
  -webkit-align-items: center;
  -webkit-box-align: center;
  -ms-flex-align: center;
  align-items: center;
  display: -webkit-box;
  display: -webkit-flex;
  display: -ms-flexbox;
  display: flex;
  -webkit-flex-direction: row;
  -ms-flex-direction: row;
  flex-direction: row;
}

.c10 {
  -webkit-align-items: center;
  -webkit-box-align: center;
  -ms-flex-align: center;
  align-items: center;
  display: -webkit-box;
  display: -webkit-flex;
  display: -ms-flexbox;
  display: flex;
  -webkit-flex-direction: row;
  -ms-flex-direction: row;
  flex-direction: row;
  -webkit-box-pack: center;
  -webkit-justify-content: center;
  -ms-flex-pack: center;
  justify-content: center;
}

.c17 {
  border: 0;
  -webkit-clip: rect(0 0 0 0);
  clip: rect(0 0 0 0);
  height: 1px;
  margin: -1px;
  overflow: hidden;
  padding: 0;
  position: absolute;
  width: 1px;
}

.c6 {
  display: grid;
  grid-template-columns: auto 1fr auto;
  grid-template-areas: 'startAction slides endAction';
}

.c8 {
  grid-area: slides;
}

.c1 > * {
  margin-top: 0;
  margin-bottom: 0;
}

.c1 > * + * {
  margin-top: 4px;
}

.c14 > * {
  margin-left: 0;
  margin-right: 0;
}

.c14 > * + * {
  margin-left: 4px;
}

.c11 {
  display: -webkit-box;
  display: -webkit-flex;
  display: -ms-flexbox;
  display: flex;
}

.c15 {
  display: -webkit-box;
  display: -webkit-flex;
  display: -ms-flexbox;
  display: flex;
  cursor: pointer;
  padding: 8px;
  border-radius: 4px;
  background: #ffffff;
  border: 1px solid #dcdce4;
  position: relative;
  outline: none;
}

.c15 svg {
  height: 12px;
  width: 12px;
}

.c15 svg > g,
.c15 svg path {
  fill: #ffffff;
}

.c15[aria-disabled='true'] {
  pointer-events: none;
}

.c15:after {
  -webkit-transition-property: all;
  transition-property: all;
  -webkit-transition-duration: 0.2s;
  transition-duration: 0.2s;
  border-radius: 8px;
  content: '';
  position: absolute;
  top: -4px;
  bottom: -4px;
  left: -4px;
  right: -4px;
  border: 2px solid transparent;
}

.c15:focus-visible {
  outline: none;
}

.c15:focus-visible:after {
  border-radius: 8px;
  content: '';
  position: absolute;
  top: -5px;
  bottom: -5px;
  left: -5px;
  right: -5px;
  border: 2px solid #4945ff;
}

.c16 {
  display: -webkit-box;
  display: -webkit-flex;
  display: -ms-flexbox;
  display: flex;
  -webkit-align-items: center;
  -webkit-box-align: center;
  -ms-flex-align: center;
  align-items: center;
  -webkit-box-pack: center;
  -webkit-justify-content: center;
  -ms-flex-pack: center;
  justify-content: center;
  height: 2rem;
  width: 2rem;
}

.c16 svg > g,
.c16 svg path {
  fill: #8e8ea9;
}

.c16:hover svg > g,
.c16:hover svg path {
  fill: #666687;
}

.c16:active svg > g,
.c16:active svg path {
  fill: #a5a5ba;
}

.c16[aria-disabled='true'] {
  background-color: #eaeaef;
}

.c16[aria-disabled='true'] svg path {
  fill: #666687;
}

<div>
  <div>
    <div
      class="c0 c1"
      spacing="1"
    >
      <label
        class="c2"
        for="carouselinput-1"
      >
        <div
          class="c3"
        >
          logo input label
        </div>
      </label>
      <div
        class=""
        id="carouselinput-1"
      >
        <div
          class="c4"
        >
          <section
            aria-label="logo input label"
            aria-roledescription="carousel"
            class="c5 c6"
          >
            <div
              aria-live="polite"
              class="c7 c8"
              overflow="hidden"
              width="100%"
            >
              <div
                aria-label="Logo slide"
                aria-roledescription="slide"
                class="c9 c10 c11"
                height="124px"
                role="group"
              >
                <img
                  alt="Logo"
                  class="c12"
                  src="/admin/defaultLogo.png"
                />
              </div>
            </div>
            <div
              class="c13 c10 c14"
              spacing="1"
              width="100%"
            >
              <span>
                <button
                  aria-disabled="false"
                  aria-labelledby="tooltip-2"
                  class="c15 c16"
                  tabindex="0"
                  type="button"
                >
                  <span
                    class="c17"
                  >
                    Change logo
                  </span>
                  <svg
                    aria-hidden="true"
                    fill="none"
                    focusable="false"
                    height="1em"
                    viewBox="0 0 24 24"
                    width="1em"
                    xmlns="http://www.w3.org/2000/svg"
                  >
                    <path
                      d="M24 13.604a.3.3 0 01-.3.3h-9.795V23.7a.3.3 0 01-.3.3h-3.21a.3.3 0 01-.3-.3v-9.795H.3a.3.3 0 01-.3-.3v-3.21a.3.3 0 01.3-.3h9.795V.3a.3.3 0 01.3-.3h3.21a.3.3 0 01.3.3v9.795H23.7a.3.3 0 01.3.3v3.21z"
                      fill="#212134"
                    />
                  </svg>
                </button>
              </span>
            </div>
          </section>
          <div
            class="c18"
          >
            <span>
              <div
                aria-labelledby="tooltip-4"
                class="c10"
                tabindex="0"
              >
                <span
                  class="c19"
                >
                  logo.png
                </span>
              </div>
            </span>
          </div>
        </div>
      </div>
    </div>
  </div>
  <div
    class="c20"
  >
    <p
      aria-live="polite"
      aria-relevant="all"
      id="live-region-log"
      role="log"
    />
    <p
      aria-live="polite"
      aria-relevant="all"
      id="live-region-status"
      role="status"
    />
    <p
      aria-live="assertive"
      aria-relevant="all"
      id="live-region-alert"
      role="alert"
    />
  </div>
</div>
`;<|MERGE_RESOLUTION|>--- conflicted
+++ resolved
@@ -1,11 +1,7 @@
 // Jest Snapshot v1, https://goo.gl/fbAQLP
 
 exports[`ApplicationsInfosPage || LogoInput from computer should render upload modal with from computer tab 1`] = `
-<<<<<<< HEAD
 .c22 {
-=======
-.c23 {
->>>>>>> 141f89f8
   border: 0;
   -webkit-clip: rect(0 0 0 0);
   clip: rect(0 0 0 0);
@@ -57,7 +53,6 @@
   padding-left: 16px;
 }
 
-<<<<<<< HEAD
 .c23 {
   background: #212134;
   padding: 8px;
@@ -522,544 +517,43 @@
 }
 
 .c51[aria-disabled='true'] {
-=======
-.c24 {
-  background: #212134;
-  padding: 8px;
-  border-radius: 4px;
-}
-
-.c28 {
-  background: #ffffff;
-  border-radius: 4px;
-  box-shadow: 0px 2px 15px rgba(33,33,52,0.1);
-}
-
-.c30 {
-  background: #f6f6f9;
-  padding-top: 16px;
-  padding-right: 20px;
-  padding-bottom: 16px;
-  padding-left: 20px;
-}
-
-.c34 {
-  padding-right: 40px;
-  padding-left: 40px;
-}
-
-.c36 {
-  padding: 16px;
-}
-
-.c41 {
-  background: #eaeaef;
-}
-
-.c43 {
-  padding-top: 24px;
-  padding-right: 40px;
-  padding-bottom: 24px;
-  padding-left: 40px;
-}
-
-.c45 {
-  background: #f6f6f9;
-  padding-top: 48px;
-  padding-bottom: 32px;
-  border-radius: 4px;
-  border-style: dashed;
-  border-width: 1px;
-  border-color: #c0c0cf;
-  position: relative;
-}
-
-.c47 {
-  color: #4945ff;
-  width: 3.75rem;
-  height: 3.75rem;
-}
-
-.c49 {
-  padding-top: 12px;
-  padding-bottom: 20px;
-}
-
-.c54 {
-  padding-top: 24px;
-}
-
-.c48 path {
-  fill: #4945ff;
-}
-
-.c4 {
-  font-size: 0.75rem;
-  line-height: 1.33;
-  font-weight: 600;
-  color: #32324d;
-}
-
-.c21 {
-  font-size: 0.75rem;
-  line-height: 1.33;
-  display: block;
-  white-space: nowrap;
-  overflow: hidden;
-  text-overflow: ellipsis;
-  color: #666687;
-}
-
-.c22 {
-  font-size: 0.75rem;
-  line-height: 1.33;
-  color: #666687;
-}
-
-.c26 {
-  font-size: 0.75rem;
-  line-height: 1.33;
-  font-weight: 600;
-  color: #ffffff;
-}
-
-.c33 {
-  font-size: 0.875rem;
-  line-height: 1.43;
-  font-weight: 600;
-  color: #32324d;
-}
-
-.c38 {
-  font-weight: 600;
-  font-size: 0.6875rem;
-  line-height: 1.45;
-  text-transform: uppercase;
-  color: #4945ff;
-}
-
-.c40 {
-  font-weight: 600;
-  font-size: 0.6875rem;
-  line-height: 1.45;
-  text-transform: uppercase;
-  color: #666687;
-}
-
-.c50 {
-  font-weight: 500;
-  font-size: 1rem;
-  line-height: 1.25;
-  color: #32324d;
-}
-
-.c53 {
-  font-size: 0.75rem;
-  line-height: 1.33;
-  font-weight: 600;
-  line-height: 1.14;
-  color: #32324d;
-}
-
-.c1 {
-  -webkit-align-items: stretch;
-  -webkit-box-align: stretch;
-  -ms-flex-align: stretch;
-  align-items: stretch;
-  display: -webkit-box;
-  display: -webkit-flex;
-  display: -ms-flexbox;
-  display: flex;
-  -webkit-flex-direction: column;
-  -ms-flex-direction: column;
-  flex-direction: column;
-}
-
-.c5 {
-  -webkit-align-items: center;
-  -webkit-box-align: center;
-  -ms-flex-align: center;
-  align-items: center;
-  display: -webkit-box;
-  display: -webkit-flex;
-  display: -ms-flexbox;
-  display: flex;
-  -webkit-flex-direction: row;
-  -ms-flex-direction: row;
-  flex-direction: row;
-}
-
-.c12 {
-  -webkit-align-items: center;
-  -webkit-box-align: center;
-  -ms-flex-align: center;
-  align-items: center;
-  display: -webkit-box;
-  display: -webkit-flex;
-  display: -ms-flexbox;
-  display: flex;
-  -webkit-flex-direction: row;
-  -ms-flex-direction: row;
-  flex-direction: row;
-  -webkit-box-pack: center;
-  -webkit-justify-content: center;
-  -ms-flex-pack: center;
-  justify-content: center;
-}
-
-.c32 {
-  -webkit-align-items: center;
-  -webkit-box-align: center;
-  -ms-flex-align: center;
-  align-items: center;
-  display: -webkit-box;
-  display: -webkit-flex;
-  display: -ms-flexbox;
-  display: flex;
-  -webkit-flex-direction: row;
-  -ms-flex-direction: row;
-  flex-direction: row;
-  -webkit-box-pack: justify;
-  -webkit-justify-content: space-between;
-  -ms-flex-pack: justify;
-  justify-content: space-between;
-}
-
-.c46 {
-  -webkit-align-items: center;
-  -webkit-box-align: center;
-  -ms-flex-align: center;
-  align-items: center;
-  display: -webkit-box;
-  display: -webkit-flex;
-  display: -ms-flexbox;
-  display: flex;
-  -webkit-flex-direction: column;
-  -ms-flex-direction: column;
-  flex-direction: column;
-  -webkit-box-pack: center;
-  -webkit-justify-content: center;
-  -ms-flex-pack: center;
-  justify-content: center;
-}
-
-.c19 {
-  border: 0;
-  -webkit-clip: rect(0 0 0 0);
-  clip: rect(0 0 0 0);
-  height: 1px;
-  margin: -1px;
-  overflow: hidden;
-  padding: 0;
-  position: absolute;
-  width: 1px;
-}
-
-.c25 {
-  position: absolute;
-  z-index: 4;
-  display: none;
-}
-
-.c8 {
-  display: grid;
-  grid-template-columns: auto 1fr auto;
-  grid-template-areas: 'startAction slides endAction';
-}
-
-.c10 {
-  grid-area: slides;
-}
-
-.c2 > * {
-  margin-top: 0;
-  margin-bottom: 0;
-}
-
-.c2 > * + * {
-  margin-top: 4px;
-}
-
-.c44 > * {
-  margin-top: 0;
-  margin-bottom: 0;
-}
-
-.c44 > * + * {
-  margin-top: 8px;
-}
-
-.c16 > * {
-  margin-left: 0;
-  margin-right: 0;
-}
-
-.c16 > * + * {
-  margin-left: 4px;
-}
-
-.c13 {
-  display: -webkit-box;
-  display: -webkit-flex;
-  display: -ms-flexbox;
-  display: flex;
-}
-
-.c17 {
-  display: -webkit-box;
-  display: -webkit-flex;
-  display: -ms-flexbox;
-  display: flex;
-  cursor: pointer;
-  padding: 8px;
-  border-radius: 4px;
-  background: #ffffff;
-  border: 1px solid #dcdce4;
-  position: relative;
-  outline: none;
-}
-
-.c17 svg {
-  height: 12px;
-  width: 12px;
-}
-
-.c17 svg > g,
-.c17 svg path {
-  fill: #ffffff;
-}
-
-.c17[aria-disabled='true'] {
-  pointer-events: none;
-}
-
-.c17:after {
-  -webkit-transition-property: all;
-  transition-property: all;
-  -webkit-transition-duration: 0.2s;
-  transition-duration: 0.2s;
-  border-radius: 8px;
-  content: '';
-  position: absolute;
-  top: -4px;
-  bottom: -4px;
-  left: -4px;
-  right: -4px;
-  border: 2px solid transparent;
-}
-
-.c17:focus-visible {
-  outline: none;
-}
-
-.c17:focus-visible:after {
-  border-radius: 8px;
-  content: '';
-  position: absolute;
-  top: -5px;
-  bottom: -5px;
-  left: -5px;
-  right: -5px;
-  border: 2px solid #4945ff;
-}
-
-.c18 {
-  display: -webkit-box;
-  display: -webkit-flex;
-  display: -ms-flexbox;
-  display: flex;
-  -webkit-align-items: center;
-  -webkit-box-align: center;
-  -ms-flex-align: center;
-  align-items: center;
-  -webkit-box-pack: center;
-  -webkit-justify-content: center;
-  -ms-flex-pack: center;
-  justify-content: center;
-  height: 2rem;
-  width: 2rem;
-}
-
-.c18 svg > g,
-.c18 svg path {
-  fill: #8e8ea9;
-}
-
-.c18:hover svg > g,
-.c18:hover svg path {
-  fill: #666687;
-}
-
-.c18:active svg > g,
-.c18:active svg path {
-  fill: #a5a5ba;
-}
-
-.c18[aria-disabled='true'] {
-  background-color: #eaeaef;
-}
-
-.c18[aria-disabled='true'] svg path {
-  fill: #666687;
-}
-
-.c27 {
-  position: fixed;
-  z-index: 4;
-  inset: 0;
-  background: #32324d1F;
-  padding: 0 40px;
-  display: -webkit-box;
-  display: -webkit-flex;
-  display: -ms-flexbox;
-  display: flex;
-  -webkit-align-items: center;
-  -webkit-box-align: center;
-  -ms-flex-align: center;
-  align-items: center;
-  -webkit-box-pack: center;
-  -webkit-justify-content: center;
-  -ms-flex-pack: center;
-  justify-content: center;
-}
-
-.c29 {
-  width: 51.875rem;
-}
-
-.c31 {
-  border-radius: 4px 4px 0 0;
-  border-bottom: 1px solid #eaeaef;
-}
-
-.c55 {
-  border-radius: 0 0 4px 4px;
-  border-top: 1px solid #eaeaef;
-}
-
-.c56 > * + * {
-  margin-left: 8px;
-}
-
-.c37 {
-  border-bottom: 2px solid #4945ff;
-}
-
-.c39 {
-  border-bottom: 2px solid transparent;
-}
-
-.c35[aria-disabled='true'] {
-  cursor: not-allowed;
-}
-
-.c42 {
-  height: 1px;
-  border: none;
-  margin: 0;
-}
-
-.c52 {
-  -webkit-align-items: center;
-  -webkit-box-align: center;
-  -ms-flex-align: center;
-  align-items: center;
-  background-color: #4945ff;
-  border: 1px solid #4945ff;
-  height: 2rem;
-  padding-left: 16px;
-  padding-right: 16px;
-}
-
-.c52 .c0 {
-  display: -webkit-box;
-  display: -webkit-flex;
-  display: -ms-flexbox;
-  display: flex;
-  -webkit-align-items: center;
-  -webkit-box-align: center;
-  -ms-flex-align: center;
-  align-items: center;
-}
-
-.c52 .c3 {
-  color: #ffffff;
-}
-
-.c52[aria-disabled='true'] {
->>>>>>> 141f89f8
   border: 1px solid #dcdce4;
   background: #eaeaef;
 }
 
-<<<<<<< HEAD
 .c51[aria-disabled='true'] .c3 {
   color: #666687;
 }
 
-.c51[aria-disabled='true'] svg > g,
-.c51[aria-disabled='true'] svg path {
+.c51[aria-disabled='true'] svg > g,.c51[aria-disabled='true'] svg path {
   fill: #666687;
 }
 
 .c51[aria-disabled='true']:active {
-=======
-.c52[aria-disabled='true'] .c3 {
-  color: #666687;
-}
-
-.c52[aria-disabled='true'] svg > g,.c52[aria-disabled='true'] svg path {
-  fill: #666687;
-}
-
-.c52[aria-disabled='true']:active {
->>>>>>> 141f89f8
   border: 1px solid #dcdce4;
   background: #eaeaef;
 }
 
-<<<<<<< HEAD
 .c51[aria-disabled='true']:active .c3 {
   color: #666687;
 }
 
-.c51[aria-disabled='true']:active svg > g,
-.c51[aria-disabled='true']:active svg path {
+.c51[aria-disabled='true']:active svg > g,.c51[aria-disabled='true']:active svg path {
   fill: #666687;
 }
 
 .c51:hover {
-=======
-.c52[aria-disabled='true']:active .c3 {
-  color: #666687;
-}
-
-.c52[aria-disabled='true']:active svg > g,.c52[aria-disabled='true']:active svg path {
-  fill: #666687;
-}
-
-.c52:hover {
->>>>>>> 141f89f8
   border: 1px solid #7b79ff;
   background: #7b79ff;
 }
 
-<<<<<<< HEAD
 .c51:active {
-=======
-.c52:active {
->>>>>>> 141f89f8
   border: 1px solid #4945ff;
   background: #4945ff;
 }
 
-<<<<<<< HEAD
 .c51 svg > g,
 .c51 svg path {
-=======
-.c52 svg > g,
-.c52 svg path {
->>>>>>> 141f89f8
   fill: #ffffff;
 }
 
@@ -1101,12 +595,7 @@
   color: #666687;
 }
 
-<<<<<<< HEAD
-.c57[aria-disabled='true'] svg > g,
-.c57[aria-disabled='true'] svg path {
-=======
 .c57[aria-disabled='true'] svg > g,.c57[aria-disabled='true'] svg path {
->>>>>>> 141f89f8
   fill: #666687;
 }
 
@@ -1119,12 +608,7 @@
   color: #666687;
 }
 
-<<<<<<< HEAD
-.c57[aria-disabled='true']:active svg > g,
-.c57[aria-disabled='true']:active svg path {
-=======
 .c57[aria-disabled='true']:active svg > g,.c57[aria-disabled='true']:active svg path {
->>>>>>> 141f89f8
   fill: #666687;
 }
 
@@ -1145,11 +629,7 @@
   fill: #32324d;
 }
 
-<<<<<<< HEAD
 .c50 {
-=======
-.c51 {
->>>>>>> 141f89f8
   opacity: 0;
   position: absolute;
   top: 0;
@@ -1170,39 +650,23 @@
       >
         <label
           class="c3 c4"
-<<<<<<< HEAD
           for="carouselinput-32"
-=======
-          for="carouselinput-6"
->>>>>>> 141f89f8
         >
           <div
             class="c0 c5"
           >
-<<<<<<< HEAD
             logo input label
-=======
-            Logo
->>>>>>> 141f89f8
           </div>
         </label>
         <div
           class="c0 "
-<<<<<<< HEAD
           id="carouselinput-32"
-=======
-          id="carouselinput-6"
->>>>>>> 141f89f8
         >
           <div
             class="c0 c6"
           >
             <section
-<<<<<<< HEAD
               aria-label="logo input label"
-=======
-              aria-label="Logo"
->>>>>>> 141f89f8
               aria-roledescription="carousel"
               class="c0 c7 c8"
             >
@@ -1234,11 +698,7 @@
                 <span>
                   <button
                     aria-disabled="false"
-<<<<<<< HEAD
                     aria-labelledby="tooltip-33"
-=======
-                    aria-labelledby="tooltip-7"
->>>>>>> 141f89f8
                     class="c17 c18"
                     tabindex="0"
                     type="button"
@@ -1271,11 +731,7 @@
             >
               <span>
                 <div
-<<<<<<< HEAD
                   aria-labelledby="tooltip-35"
-=======
-                  aria-labelledby="tooltip-9"
->>>>>>> 141f89f8
                   class="c0 c12"
                   tabindex="0"
                 >
@@ -1289,23 +745,10 @@
             </div>
           </div>
         </div>
-<<<<<<< HEAD
       </div>
     </div>
     <div
       class="c22"
-=======
-        <p
-          class="c3 c22"
-          id="carouselinput-6-hint"
-        >
-          Change the admin panel logo (Max dimension: 750x750, Max file size: 100KB)
-        </p>
-      </div>
-    </div>
-    <div
-      class="c23"
->>>>>>> 141f89f8
     >
       <p
         aria-live="polite"
@@ -1331,21 +774,12 @@
     data-react-portal="true"
   >
     <div
-<<<<<<< HEAD
       class="c0 c23 c24"
       id="tooltip-33"
       role="tooltip"
     >
       <p
         class="c3 c25"
-=======
-      class="c0 c24 c25"
-      id="tooltip-7"
-      role="tooltip"
-    >
-      <p
-        class="c3 c26"
->>>>>>> 141f89f8
       >
         Change logo
       </p>
@@ -1355,21 +789,12 @@
     data-react-portal="true"
   >
     <div
-<<<<<<< HEAD
       class="c0 c23 c24"
       id="tooltip-35"
       role="tooltip"
     >
       <p
         class="c3 c25"
-=======
-      class="c0 c24 c25"
-      id="tooltip-9"
-      role="tooltip"
-    >
-      <p
-        class="c3 c26"
->>>>>>> 141f89f8
       >
         logo.png
       </p>
@@ -1379,7 +804,6 @@
     data-react-portal="true"
   >
     <div
-<<<<<<< HEAD
       class="c26"
     >
       <div>
@@ -1603,10 +1027,7 @@
 `;
 
 exports[`ApplicationsInfosPage || LogoInput from url should render upload modal with from url tab 1`] = `
-<body
-  class="lock-body-scroll"
->
-  .c22 {
+.c22 {
   border: 0;
   -webkit-clip: rect(0 0 0 0);
   clip: rect(0 0 0 0);
@@ -1658,6 +1079,46 @@
   padding-left: 16px;
 }
 
+.c23 {
+  background: #212134;
+  padding: 8px;
+  border-radius: 4px;
+}
+
+.c27 {
+  background: #ffffff;
+  border-radius: 4px;
+  box-shadow: 0px 2px 15px rgba(33,33,52,0.1);
+}
+
+.c29 {
+  background: #f6f6f9;
+  padding-top: 16px;
+  padding-right: 20px;
+  padding-bottom: 16px;
+  padding-left: 20px;
+}
+
+.c33 {
+  padding-right: 40px;
+  padding-left: 40px;
+}
+
+.c35 {
+  padding: 16px;
+}
+
+.c40 {
+  background: #eaeaef;
+}
+
+.c42 {
+  padding-top: 24px;
+  padding-right: 40px;
+  padding-bottom: 24px;
+  padding-left: 40px;
+}
+
 .c4 {
   font-size: 0.75rem;
   line-height: 1.33;
@@ -1675,6 +1136,44 @@
   color: #666687;
 }
 
+.c25 {
+  font-size: 0.75rem;
+  line-height: 1.33;
+  font-weight: 600;
+  color: #ffffff;
+}
+
+.c32 {
+  font-size: 0.875rem;
+  line-height: 1.43;
+  font-weight: 600;
+  color: #32324d;
+}
+
+.c39 {
+  font-weight: 600;
+  font-size: 0.6875rem;
+  line-height: 1.45;
+  text-transform: uppercase;
+  color: #4945ff;
+}
+
+.c37 {
+  font-weight: 600;
+  font-size: 0.6875rem;
+  line-height: 1.45;
+  text-transform: uppercase;
+  color: #666687;
+}
+
+.c48 {
+  font-size: 0.75rem;
+  line-height: 1.33;
+  font-weight: 600;
+  line-height: 1.14;
+  color: #32324d;
+}
+
 .c1 {
   -webkit-align-items: stretch;
   -webkit-box-align: stretch;
@@ -1719,6 +1218,24 @@
   -webkit-justify-content: center;
   -ms-flex-pack: center;
   justify-content: center;
+}
+
+.c31 {
+  -webkit-align-items: center;
+  -webkit-box-align: center;
+  -ms-flex-align: center;
+  align-items: center;
+  display: -webkit-box;
+  display: -webkit-flex;
+  display: -ms-flexbox;
+  display: flex;
+  -webkit-flex-direction: row;
+  -ms-flex-direction: row;
+  flex-direction: row;
+  -webkit-box-pack: justify;
+  -webkit-justify-content: space-between;
+  -ms-flex-pack: justify;
+  justify-content: space-between;
 }
 
 .c19 {
@@ -1733,6 +1250,12 @@
   width: 1px;
 }
 
+.c24 {
+  position: absolute;
+  z-index: 4;
+  display: none;
+}
+
 .c8 {
   display: grid;
   grid-template-columns: auto 1fr auto;
@@ -1741,6 +1264,67 @@
 
 .c10 {
   grid-area: slides;
+}
+
+.c44 {
+  border: none;
+  border-radius: 4px;
+  padding-bottom: 0.65625rem;
+  padding-left: 16px;
+  padding-right: 16px;
+  padding-top: 0.65625rem;
+  color: #32324d;
+  font-weight: 400;
+  font-size: 0.875rem;
+  display: block;
+  width: 100%;
+  background: inherit;
+}
+
+.c44::-webkit-input-placeholder {
+  color: #8e8ea9;
+  opacity: 1;
+}
+
+.c44::-moz-placeholder {
+  color: #8e8ea9;
+  opacity: 1;
+}
+
+.c44:-ms-input-placeholder {
+  color: #8e8ea9;
+  opacity: 1;
+}
+
+.c44::placeholder {
+  color: #8e8ea9;
+  opacity: 1;
+}
+
+.c44[aria-disabled='true'] {
+  color: inherit;
+}
+
+.c44:focus {
+  outline: none;
+  box-shadow: none;
+}
+
+.c43 {
+  border: 1px solid #dcdce4;
+  border-radius: 4px;
+  background: #ffffff;
+  outline: none;
+  box-shadow: 0;
+  -webkit-transition-property: border-color,box-shadow,fill;
+  transition-property: border-color,box-shadow,fill;
+  -webkit-transition-duration: 0.2s;
+  transition-duration: 0.2s;
+}
+
+.c43:focus-within {
+  border: 1px solid #4945ff;
+  box-shadow: #4945ff 0px 0px 0px 2px;
 }
 
 .c2 > * {
@@ -1866,7 +1450,12 @@
   fill: #666687;
 }
 
-.c23 .c0 {
+.c26 {
+  position: fixed;
+  z-index: 4;
+  inset: 0;
+  background: #32324d1F;
+  padding: 0 40px;
   display: -webkit-box;
   display: -webkit-flex;
   display: -ms-flexbox;
@@ -1875,48 +1464,192 @@
   -webkit-box-align: center;
   -ms-flex-align: center;
   align-items: center;
-}
-
-.c23 .c3 {
-  color: #ffffff;
-}
-
-.c23[aria-disabled='true'] .c3 {
-  color: #666687;
-}
-
-.c23[aria-disabled='true']:active .c3 {
-  color: #666687;
-}
-
-.c24 .c0 {
-  display: -webkit-box;
-  display: -webkit-flex;
-  display: -ms-flexbox;
-  display: flex;
+  -webkit-box-pack: center;
+  -webkit-justify-content: center;
+  -ms-flex-pack: center;
+  justify-content: center;
+}
+
+.c28 {
+  width: 51.875rem;
+}
+
+.c30 {
+  border-radius: 4px 4px 0 0;
+  border-bottom: 1px solid #eaeaef;
+}
+
+.c45 {
+  border-radius: 0 0 4px 4px;
+  border-top: 1px solid #eaeaef;
+}
+
+.c46 > * + * {
+  margin-left: 8px;
+}
+
+.c38 {
+  border-bottom: 2px solid #4945ff;
+}
+
+.c36 {
+  border-bottom: 2px solid transparent;
+}
+
+.c34[aria-disabled='true'] {
+  cursor: not-allowed;
+}
+
+.c41 {
+  height: 1px;
+  border: none;
+  margin: 0;
+}
+
+.c49 {
   -webkit-align-items: center;
   -webkit-box-align: center;
   -ms-flex-align: center;
   align-items: center;
-}
-
-.c24 .c3 {
+  background-color: #4945ff;
+  border: 1px solid #4945ff;
+  height: 2rem;
+  padding-left: 16px;
+  padding-right: 16px;
+}
+
+.c49 .c0 {
+  display: -webkit-box;
+  display: -webkit-flex;
+  display: -ms-flexbox;
+  display: flex;
+  -webkit-align-items: center;
+  -webkit-box-align: center;
+  -ms-flex-align: center;
+  align-items: center;
+}
+
+.c49 .c3 {
   color: #ffffff;
 }
 
-.c24[aria-disabled='true'] .c3 {
+.c49[aria-disabled='true'] {
+  border: 1px solid #dcdce4;
+  background: #eaeaef;
+}
+
+.c49[aria-disabled='true'] .c3 {
   color: #666687;
 }
 
-.c24[aria-disabled='true']:active .c3 {
+.c49[aria-disabled='true'] svg > g,.c49[aria-disabled='true'] svg path {
+  fill: #666687;
+}
+
+.c49[aria-disabled='true']:active {
+  border: 1px solid #dcdce4;
+  background: #eaeaef;
+}
+
+.c49[aria-disabled='true']:active .c3 {
   color: #666687;
 }
 
-.c24 .c3 {
+.c49[aria-disabled='true']:active svg > g,.c49[aria-disabled='true']:active svg path {
+  fill: #666687;
+}
+
+.c49:hover {
+  border: 1px solid #7b79ff;
+  background: #7b79ff;
+}
+
+.c49:active {
+  border: 1px solid #4945ff;
+  background: #4945ff;
+}
+
+.c49 svg > g,
+.c49 svg path {
+  fill: #ffffff;
+}
+
+.c47 {
+  -webkit-align-items: center;
+  -webkit-box-align: center;
+  -ms-flex-align: center;
+  align-items: center;
+  background-color: #4945ff;
+  border: 1px solid #4945ff;
+  height: 2rem;
+  padding-left: 16px;
+  padding-right: 16px;
+  border: 1px solid #dcdce4;
+  background: #ffffff;
+}
+
+.c47 .c0 {
+  display: -webkit-box;
+  display: -webkit-flex;
+  display: -ms-flexbox;
+  display: flex;
+  -webkit-align-items: center;
+  -webkit-box-align: center;
+  -ms-flex-align: center;
+  align-items: center;
+}
+
+.c47 .c3 {
+  color: #ffffff;
+}
+
+.c47[aria-disabled='true'] {
+  border: 1px solid #dcdce4;
+  background: #eaeaef;
+}
+
+.c47[aria-disabled='true'] .c3 {
+  color: #666687;
+}
+
+.c47[aria-disabled='true'] svg > g,.c47[aria-disabled='true'] svg path {
+  fill: #666687;
+}
+
+.c47[aria-disabled='true']:active {
+  border: 1px solid #dcdce4;
+  background: #eaeaef;
+}
+
+.c47[aria-disabled='true']:active .c3 {
+  color: #666687;
+}
+
+.c47[aria-disabled='true']:active svg > g,.c47[aria-disabled='true']:active svg path {
+  fill: #666687;
+}
+
+.c47:hover {
+  background-color: #f6f6f9;
+}
+
+.c47:active {
+  background-color: #eaeaef;
+}
+
+.c47 .c3 {
   color: #32324d;
 }
 
-<div>
+.c47 svg > g,
+.c47 svg path {
+  fill: #32324d;
+}
+
+<body
+  class="lock-body-scroll"
+>
+  <div>
     <div>
       <div
         class="c0 c1 c2"
@@ -1936,33 +1669,166 @@
           class="c0 "
           id="carouselinput-130"
         >
-=======
-      class="c27"
-    >
-      <div>
-        <div>
->>>>>>> 141f89f8
           <div
-            aria-labelledby="modal"
-            aria-modal="true"
-            class="c0 c28 c29"
-            role="dialog"
+            class="c0 c6"
           >
-<<<<<<< HEAD
             <section
               aria-label="logo input label"
               aria-roledescription="carousel"
               class="c0 c7 c8"
-=======
-            <div
-              class="c0 c30 c31"
->>>>>>> 141f89f8
             >
               <div
-                class="c0 c32"
+                aria-live="polite"
+                class="c0 c9 c10"
+                overflow="hidden"
+                width="100%"
+              >
+                <div
+                  aria-label="Logo slide"
+                  aria-roledescription="slide"
+                  class="c0 c11 c12 c13"
+                  height="124px"
+                  role="group"
+                >
+                  <img
+                    alt="Logo"
+                    class="c0 c14"
+                    src="/admin/defaultLogo.png"
+                  />
+                </div>
+              </div>
+              <div
+                class="c0 c15 c12 c16"
+                spacing="1"
+                width="100%"
+              >
+                <span>
+                  <button
+                    aria-disabled="false"
+                    aria-labelledby="tooltip-131"
+                    class="c17 c18"
+                    tabindex="0"
+                    type="button"
+                  >
+                    <span
+                      class="c19"
+                    >
+                      Change logo
+                    </span>
+                    <svg
+                      aria-hidden="true"
+                      fill="none"
+                      focusable="false"
+                      height="1em"
+                      viewBox="0 0 24 24"
+                      width="1em"
+                      xmlns="http://www.w3.org/2000/svg"
+                    >
+                      <path
+                        d="M24 13.604a.3.3 0 01-.3.3h-9.795V23.7a.3.3 0 01-.3.3h-3.21a.3.3 0 01-.3-.3v-9.795H.3a.3.3 0 01-.3-.3v-3.21a.3.3 0 01.3-.3h9.795V.3a.3.3 0 01.3-.3h3.21a.3.3 0 01.3.3v9.795H23.7a.3.3 0 01.3.3v3.21z"
+                        fill="#212134"
+                      />
+                    </svg>
+                  </button>
+                </span>
+              </div>
+            </section>
+            <div
+              class="c0 c20"
+            >
+              <span>
+                <div
+                  aria-labelledby="tooltip-133"
+                  class="c0 c12"
+                  tabindex="0"
+                >
+                  <span
+                    class="c3 c21"
+                  >
+                    logo.png
+                  </span>
+                </div>
+              </span>
+            </div>
+          </div>
+        </div>
+      </div>
+    </div>
+    <div
+      class="c22"
+    >
+      <p
+        aria-live="polite"
+        aria-relevant="all"
+        id="live-region-log"
+        role="log"
+      />
+      <p
+        aria-live="polite"
+        aria-relevant="all"
+        id="live-region-status"
+        role="status"
+      />
+      <p
+        aria-live="assertive"
+        aria-relevant="all"
+        id="live-region-alert"
+        role="alert"
+      />
+    </div>
+  </div>
+  <div
+    data-react-portal="true"
+  >
+    <div
+      class="c0 c23 c24"
+      id="tooltip-131"
+      role="tooltip"
+    >
+      <p
+        class="c3 c25"
+      >
+        Change logo
+      </p>
+    </div>
+  </div>
+  <div
+    data-react-portal="true"
+  >
+    <div
+      class="c0 c23 c24"
+      id="tooltip-133"
+      role="tooltip"
+    >
+      <p
+        class="c3 c25"
+      >
+        logo.png
+      </p>
+    </div>
+  </div>
+  <div
+    data-react-portal="true"
+  >
+    <div
+      class="c26"
+    >
+      <div>
+        <div>
+          <div
+            aria-labelledby="modal"
+            aria-modal="true"
+            class="c0 c27 c28"
+            role="dialog"
+          >
+            <div
+              class="c0 c29 c30"
+            >
+              <div
+                class="c0 c31"
               >
                 <h2
-                  class="c3 c33"
+                  class="c3 c32"
                   id="modal"
                 >
                   Upload logo
@@ -1996,1162 +1862,7 @@
             </div>
             <div>
               <div
-                class="c0 c34"
-              >
-                <div
-                  aria-label="How do you want to upload your assets?"
-                  role="tablist"
-                >
-                  <button
-                    aria-controls="tabgroup-16-0-tabpanel"
-                    aria-disabled="false"
-<<<<<<< HEAD
-                    aria-labelledby="tooltip-131"
-                    class="c17 c18"
-=======
-                    aria-selected="true"
-                    class="c35"
-                    id="tabgroup-16-0-tab"
-                    role="tab"
->>>>>>> 141f89f8
-                    tabindex="0"
-                    type="button"
-                  >
-                    <div
-                      class="c0 c36 c37"
-                    >
-                      <span
-                        class="c3 c38"
-                      >
-                        From computer
-                      </span>
-                    </div>
-                  </button>
-                  <button
-                    aria-disabled="false"
-                    aria-selected="false"
-                    class="c35"
-                    id="tabgroup-16-1-tab"
-                    role="tab"
-                    tabindex="-1"
-                    type="button"
-                  >
-                    <div
-                      class="c0 c36 c39"
-                    >
-                      <span
-                        class="c3 c40"
-                      >
-                        From url
-                      </span>
-                    </div>
-                  </button>
-                </div>
-                <hr
-                  class="c0 c41 c42"
-                />
-              </div>
-              <div>
-                <div
-<<<<<<< HEAD
-                  aria-labelledby="tooltip-133"
-                  class="c0 c12"
-=======
-                  aria-labelledby="tabgroup-16-0-tab"
-                  id="tabgroup-16-0-tabpanel"
-                  role="tabpanel"
->>>>>>> 141f89f8
-                  tabindex="0"
-                >
-                  <form>
-                    <div
-                      class="c0 c43"
-                    >
-                      <div>
-                        <label
-                          for="logo-upload"
-                        >
-                          <div
-                            class="c0 c1 c44"
-                            spacing="2"
-                          >
-                            <div
-                              class="c0 c45 c46"
-                            >
-                              <svg
-                                aria-hidden="true"
-                                class="c0 c47 c48"
-                                fill="none"
-                                height="3.75rem"
-                                viewBox="0 0 24 20"
-                                width="3.75rem"
-                                xmlns="http://www.w3.org/2000/svg"
-                              >
-                                <path
-                                  d="M21.569 2.398H7.829v1.586h13.74c.47 0 .826.5.826 1.094v9.853l-2.791-3.17a2.13 2.13 0 00-.74-.55 2.214 2.214 0 00-.912-.196 2.215 2.215 0 00-.912.191 2.131 2.131 0 00-.74.546l-2.93 3.385-2.973-3.36a2.147 2.147 0 00-.741-.545 2.228 2.228 0 00-1.824.007c-.286.13-.538.319-.739.553l-2.931 3.432V7.653H2.51v9.894c.023.153.06.304.108.452v.127l.041.095c.057.142.126.28.207.412l.099.15c.074.107.157.207.247.302l.124.119c.13.118.275.222.43.309h.024c.36.214.775.327 1.198.325h16.515c.36-.004.716-.085 1.039-.24.323-.153.606-.375.827-.648a2.78 2.78 0 00.504-.888c.066-.217.108-.44.124-.666V5.078a2.497 2.497 0 00-.652-1.81 2.706 2.706 0 00-1.776-.87z"
-                                  fill="#32324D"
-                                />
-                                <path
-                                  d="M12.552 9.199c.912 0 1.651-.71 1.651-1.585 0-.876-.74-1.586-1.651-1.586-.912 0-1.652.71-1.652 1.586 0 .875.74 1.585 1.652 1.585zM3.303 6.408h.826V3.997h2.477v-.793-.793H4.129V0h-.826c-.219 0-.85.002-.826 0v2.411H0v1.586h2.477v2.41h.826z"
-                                  fill="#32324D"
-                                />
-                              </svg>
-                              <div
-                                class="c0 c49"
-                              >
-                                <span
-                                  class="c3 c50"
-                                >
-                                  Drag and Drop here or
-                                </span>
-                              </div>
-                              <input
-                                accept="image/jpeg,image/png,image/svg+xml"
-                                class="c51"
-                                cursor="pointer"
-                                id="logo-upload"
-                                name="files"
-                                tabindex="-1"
-                                type="file"
-                              />
-                              <button
-                                aria-disabled="false"
-                                class="c17 c52"
-                                type="button"
-                              >
-                                <span
-                                  class="c3 c53"
-                                >
-                                  Browse files
-                                </span>
-                              </button>
-                              <div
-                                class="c0 c54"
-                              >
-                                <span
-                                  class="c3 c22"
-                                >
-                                  Max dimension: 750x750, Max size: 100KB
-                                </span>
-                              </div>
-                            </div>
-                          </div>
-                        </label>
-                      </div>
-                    </div>
-                  </form>
-                  <div
-                    class="c0 c30 c55"
-                  >
-                    <div
-                      class="c0 c32"
-                    >
-                      <div
-                        class="c0 c5 c56"
-                      >
-                        <button
-                          aria-disabled="false"
-                          class="c17 c57"
-                          type="button"
-                        >
-                          <span
-                            class="c3 c53"
-                          >
-                            Cancel
-                          </span>
-                        </button>
-                      </div>
-                      <div
-                        class="c0 c5 c56"
-                      />
-                    </div>
-                  </div>
-                </div>
-              </div>
-            </div>
-          </div>
-        </div>
-      </div>
-    </div>
-<<<<<<< HEAD
-    <div
-      class="c22"
-    >
-      <p
-        aria-live="polite"
-        aria-relevant="all"
-        id="live-region-log"
-        role="log"
-      />
-      <p
-        aria-live="polite"
-        aria-relevant="all"
-        id="live-region-status"
-        role="status"
-      />
-      <p
-        aria-live="assertive"
-        aria-relevant="all"
-        id="live-region-alert"
-        role="alert"
-      />
-    </div>
-=======
->>>>>>> 141f89f8
-  </div>
-</body>
-`;
-
-exports[`ApplicationsInfosPage || LogoInput from url should render upload modal with from url tab 1`] = `
-.c23 {
-  border: 0;
-  -webkit-clip: rect(0 0 0 0);
-  clip: rect(0 0 0 0);
-  height: 1px;
-  margin: -1px;
-  overflow: hidden;
-  padding: 0;
-  position: absolute;
-  width: 1px;
-}
-
-.c6 {
-  background: #f6f6f9;
-  padding: 8px;
-  border-radius: 4px;
-  border-color: #dcdce4;
-  border: 1px solid #dcdce4;
-}
-
-.c7 {
-  position: relative;
-}
-
-.c9 {
-  padding-right: 8px;
-  padding-left: 8px;
-  overflow: hidden;
-  width: 100%;
-}
-
-.c11 {
-  height: 124px;
-}
-
-.c14 {
-  max-width: 40%;
-  max-height: 40%;
-}
-
-.c15 {
-  position: absolute;
-  bottom: 4px;
-  width: 100%;
-}
-
-.c20 {
-  padding-top: 8px;
-  padding-right: 16px;
-  padding-left: 16px;
-}
-
-<<<<<<< HEAD
-<div
-    data-react-portal="true"
-  >
-    <div
-      class="c0 c1 c2"
-      id="tooltip-131"
-      role="tooltip"
-    >
-      <p
-        class="c3 c4"
-      >
-        Change logo
-      </p>
-    </div>
-  </div>
-  .c1 {
-=======
-.c24 {
->>>>>>> 141f89f8
-  background: #212134;
-  padding: 8px;
-  border-radius: 4px;
-}
-
-<<<<<<< HEAD
-.c4 {
-  font-size: 0.75rem;
-  line-height: 1.33;
-  font-weight: 600;
-  color: #ffffff;
-}
-
-.c2 {
-  position: absolute;
-  z-index: 4;
-  display: none;
-}
-
-.c5 .c0 {
-  display: -webkit-box;
-  display: -webkit-flex;
-  display: -ms-flexbox;
-  display: flex;
-  -webkit-align-items: center;
-  -webkit-box-align: center;
-  -ms-flex-align: center;
-  align-items: center;
-}
-
-.c5 .c3 {
-  color: #ffffff;
-}
-
-.c5[aria-disabled='true'] .c3 {
-  color: #666687;
-}
-
-.c5[aria-disabled='true']:active .c3 {
-  color: #666687;
-}
-
-.c6 .c0 {
-  display: -webkit-box;
-  display: -webkit-flex;
-  display: -ms-flexbox;
-  display: flex;
-  -webkit-align-items: center;
-  -webkit-box-align: center;
-  -ms-flex-align: center;
-  align-items: center;
-}
-
-.c6 .c3 {
-  color: #ffffff;
-}
-
-.c6[aria-disabled='true'] .c3 {
-  color: #666687;
-}
-
-.c6[aria-disabled='true']:active .c3 {
-  color: #666687;
-}
-
-.c6 .c3 {
-  color: #32324d;
-}
-
-<div
-    data-react-portal="true"
-  >
-    <div
-      class="c0 c1 c2"
-      id="tooltip-133"
-      role="tooltip"
-    >
-      <p
-        class="c3 c4"
-      >
-        logo.png
-      </p>
-    </div>
-  </div>
-  .c2 {
-=======
-.c28 {
->>>>>>> 141f89f8
-  background: #ffffff;
-  border-radius: 4px;
-  box-shadow: 0px 2px 15px rgba(33,33,52,0.1);
-}
-
-.c30 {
-  background: #f6f6f9;
-  padding-top: 16px;
-  padding-right: 20px;
-  padding-bottom: 16px;
-  padding-left: 20px;
-}
-
-.c34 {
-  padding-right: 40px;
-  padding-left: 40px;
-}
-
-.c36 {
-  padding: 16px;
-}
-
-.c41 {
-  background: #eaeaef;
-}
-
-.c43 {
-  padding-top: 24px;
-  padding-right: 40px;
-  padding-bottom: 24px;
-  padding-left: 40px;
-}
-
-.c4 {
-  font-size: 0.75rem;
-  line-height: 1.33;
-  font-weight: 600;
-  color: #32324d;
-}
-
-.c21 {
-  font-size: 0.75rem;
-  line-height: 1.33;
-  display: block;
-  white-space: nowrap;
-  overflow: hidden;
-  text-overflow: ellipsis;
-  color: #666687;
-}
-
-.c22 {
-  font-size: 0.75rem;
-  line-height: 1.33;
-  color: #666687;
-}
-
-.c26 {
-  font-size: 0.75rem;
-  line-height: 1.33;
-  font-weight: 600;
-  color: #ffffff;
-}
-
-.c33 {
-  font-size: 0.875rem;
-  line-height: 1.43;
-  font-weight: 600;
-  color: #32324d;
-}
-
-.c40 {
-  font-weight: 600;
-  font-size: 0.6875rem;
-  line-height: 1.45;
-  text-transform: uppercase;
-  color: #4945ff;
-}
-
-.c38 {
-  font-weight: 600;
-  font-size: 0.6875rem;
-  line-height: 1.45;
-  text-transform: uppercase;
-  color: #666687;
-}
-
-.c49 {
-  font-size: 0.75rem;
-  line-height: 1.33;
-  font-weight: 600;
-  line-height: 1.14;
-  color: #32324d;
-}
-
-.c1 {
-  -webkit-align-items: stretch;
-  -webkit-box-align: stretch;
-  -ms-flex-align: stretch;
-  align-items: stretch;
-  display: -webkit-box;
-  display: -webkit-flex;
-  display: -ms-flexbox;
-  display: flex;
-  -webkit-flex-direction: column;
-  -ms-flex-direction: column;
-  flex-direction: column;
-}
-
-.c5 {
-  -webkit-align-items: center;
-  -webkit-box-align: center;
-  -ms-flex-align: center;
-  align-items: center;
-  display: -webkit-box;
-  display: -webkit-flex;
-  display: -ms-flexbox;
-  display: flex;
-  -webkit-flex-direction: row;
-  -ms-flex-direction: row;
-  flex-direction: row;
-}
-
-.c12 {
-  -webkit-align-items: center;
-  -webkit-box-align: center;
-  -ms-flex-align: center;
-  align-items: center;
-  display: -webkit-box;
-  display: -webkit-flex;
-  display: -ms-flexbox;
-  display: flex;
-  -webkit-flex-direction: row;
-  -ms-flex-direction: row;
-  flex-direction: row;
-  -webkit-box-pack: center;
-  -webkit-justify-content: center;
-  -ms-flex-pack: center;
-  justify-content: center;
-}
-
-.c32 {
-  -webkit-align-items: center;
-  -webkit-box-align: center;
-  -ms-flex-align: center;
-  align-items: center;
-  display: -webkit-box;
-  display: -webkit-flex;
-  display: -ms-flexbox;
-  display: flex;
-  -webkit-flex-direction: row;
-  -ms-flex-direction: row;
-  flex-direction: row;
-  -webkit-box-pack: justify;
-  -webkit-justify-content: space-between;
-  -ms-flex-pack: justify;
-  justify-content: space-between;
-}
-
-.c19 {
-  border: 0;
-  -webkit-clip: rect(0 0 0 0);
-  clip: rect(0 0 0 0);
-  height: 1px;
-  margin: -1px;
-  overflow: hidden;
-  padding: 0;
-  position: absolute;
-  width: 1px;
-}
-
-.c25 {
-  position: absolute;
-  z-index: 4;
-  display: none;
-}
-
-.c8 {
-  display: grid;
-  grid-template-columns: auto 1fr auto;
-  grid-template-areas: 'startAction slides endAction';
-}
-
-.c10 {
-  grid-area: slides;
-}
-
-.c45 {
-  border: none;
-  border-radius: 4px;
-  padding-bottom: 0.65625rem;
-  padding-left: 16px;
-  padding-right: 16px;
-  padding-top: 0.65625rem;
-  color: #32324d;
-  font-weight: 400;
-  font-size: 0.875rem;
-  display: block;
-  width: 100%;
-  background: inherit;
-}
-
-.c45::-webkit-input-placeholder {
-  color: #8e8ea9;
-  opacity: 1;
-}
-
-.c45::-moz-placeholder {
-  color: #8e8ea9;
-  opacity: 1;
-}
-
-.c45:-ms-input-placeholder {
-  color: #8e8ea9;
-  opacity: 1;
-}
-
-.c45::placeholder {
-  color: #8e8ea9;
-  opacity: 1;
-}
-
-.c45[aria-disabled='true'] {
-  color: inherit;
-}
-
-.c45:focus {
-  outline: none;
-  box-shadow: none;
-}
-
-.c44 {
-  border: 1px solid #dcdce4;
-  border-radius: 4px;
-  background: #ffffff;
-  outline: none;
-  box-shadow: 0;
-  -webkit-transition-property: border-color,box-shadow,fill;
-  transition-property: border-color,box-shadow,fill;
-  -webkit-transition-duration: 0.2s;
-  transition-duration: 0.2s;
-}
-
-.c44:focus-within {
-  border: 1px solid #4945ff;
-  box-shadow: #4945ff 0px 0px 0px 2px;
-}
-
-.c2 > * {
-  margin-top: 0;
-  margin-bottom: 0;
-}
-
-.c2 > * + * {
-  margin-top: 4px;
-}
-
-.c16 > * {
-  margin-left: 0;
-  margin-right: 0;
-}
-
-.c16 > * + * {
-  margin-left: 4px;
-}
-
-.c13 {
-  display: -webkit-box;
-  display: -webkit-flex;
-  display: -ms-flexbox;
-  display: flex;
-}
-
-.c17 {
-  display: -webkit-box;
-  display: -webkit-flex;
-  display: -ms-flexbox;
-  display: flex;
-  cursor: pointer;
-  padding: 8px;
-  border-radius: 4px;
-  background: #ffffff;
-  border: 1px solid #dcdce4;
-  position: relative;
-  outline: none;
-}
-
-.c17 svg {
-  height: 12px;
-  width: 12px;
-}
-
-.c17 svg > g,
-.c17 svg path {
-  fill: #ffffff;
-}
-
-.c17[aria-disabled='true'] {
-  pointer-events: none;
-}
-
-.c17:after {
-  -webkit-transition-property: all;
-  transition-property: all;
-  -webkit-transition-duration: 0.2s;
-  transition-duration: 0.2s;
-  border-radius: 8px;
-  content: '';
-  position: absolute;
-  top: -4px;
-  bottom: -4px;
-  left: -4px;
-  right: -4px;
-  border: 2px solid transparent;
-}
-
-.c17:focus-visible {
-  outline: none;
-}
-
-.c17:focus-visible:after {
-  border-radius: 8px;
-  content: '';
-  position: absolute;
-  top: -5px;
-  bottom: -5px;
-  left: -5px;
-  right: -5px;
-  border: 2px solid #4945ff;
-}
-
-.c18 {
-  display: -webkit-box;
-  display: -webkit-flex;
-  display: -ms-flexbox;
-  display: flex;
-  -webkit-align-items: center;
-  -webkit-box-align: center;
-  -ms-flex-align: center;
-  align-items: center;
-  -webkit-box-pack: center;
-  -webkit-justify-content: center;
-  -ms-flex-pack: center;
-  justify-content: center;
-  height: 2rem;
-  width: 2rem;
-}
-
-.c18 svg > g,
-.c18 svg path {
-  fill: #8e8ea9;
-}
-
-.c18:hover svg > g,
-.c18:hover svg path {
-  fill: #666687;
-}
-
-.c18:active svg > g,
-.c18:active svg path {
-  fill: #a5a5ba;
-}
-
-.c18[aria-disabled='true'] {
-  background-color: #eaeaef;
-}
-
-.c18[aria-disabled='true'] svg path {
-  fill: #666687;
-}
-
-.c27 {
-  position: fixed;
-  z-index: 4;
-  inset: 0;
-  background: #32324d1F;
-  padding: 0 40px;
-  display: -webkit-box;
-  display: -webkit-flex;
-  display: -ms-flexbox;
-  display: flex;
-  -webkit-align-items: center;
-  -webkit-box-align: center;
-  -ms-flex-align: center;
-  align-items: center;
-  -webkit-box-pack: center;
-  -webkit-justify-content: center;
-  -ms-flex-pack: center;
-  justify-content: center;
-}
-
-.c29 {
-  width: 51.875rem;
-}
-
-.c31 {
-  border-radius: 4px 4px 0 0;
-  border-bottom: 1px solid #eaeaef;
-}
-
-.c46 {
-  border-radius: 0 0 4px 4px;
-  border-top: 1px solid #eaeaef;
-}
-
-.c47 > * + * {
-  margin-left: 8px;
-}
-
-.c39 {
-  border-bottom: 2px solid #4945ff;
-}
-
-.c37 {
-  border-bottom: 2px solid transparent;
-}
-
-.c35[aria-disabled='true'] {
-  cursor: not-allowed;
-}
-
-.c42 {
-  height: 1px;
-  border: none;
-  margin: 0;
-}
-
-.c50 {
-  -webkit-align-items: center;
-  -webkit-box-align: center;
-  -ms-flex-align: center;
-  align-items: center;
-  background-color: #4945ff;
-  border: 1px solid #4945ff;
-  height: 2rem;
-  padding-left: 16px;
-  padding-right: 16px;
-}
-
-.c50 .c0 {
-  display: -webkit-box;
-  display: -webkit-flex;
-  display: -ms-flexbox;
-  display: flex;
-  -webkit-align-items: center;
-  -webkit-box-align: center;
-  -ms-flex-align: center;
-  align-items: center;
-}
-
-.c50 .c3 {
-  color: #ffffff;
-}
-
-.c50[aria-disabled='true'] {
-  border: 1px solid #dcdce4;
-  background: #eaeaef;
-}
-
-.c50[aria-disabled='true'] .c3 {
-  color: #666687;
-}
-
-.c50[aria-disabled='true'] svg > g,.c50[aria-disabled='true'] svg path {
-  fill: #666687;
-}
-
-.c50[aria-disabled='true']:active {
-  border: 1px solid #dcdce4;
-  background: #eaeaef;
-}
-
-.c50[aria-disabled='true']:active .c3 {
-  color: #666687;
-}
-
-.c50[aria-disabled='true']:active svg > g,.c50[aria-disabled='true']:active svg path {
-  fill: #666687;
-}
-
-.c50:hover {
-  border: 1px solid #7b79ff;
-  background: #7b79ff;
-}
-
-.c50:active {
-  border: 1px solid #4945ff;
-  background: #4945ff;
-}
-
-.c50 svg > g,
-.c50 svg path {
-  fill: #ffffff;
-}
-
-.c48 {
-  -webkit-align-items: center;
-  -webkit-box-align: center;
-  -ms-flex-align: center;
-  align-items: center;
-  background-color: #4945ff;
-  border: 1px solid #4945ff;
-  height: 2rem;
-  padding-left: 16px;
-  padding-right: 16px;
-  border: 1px solid #dcdce4;
-  background: #ffffff;
-}
-
-.c48 .c0 {
-  display: -webkit-box;
-  display: -webkit-flex;
-  display: -ms-flexbox;
-  display: flex;
-  -webkit-align-items: center;
-  -webkit-box-align: center;
-  -ms-flex-align: center;
-  align-items: center;
-}
-
-.c48 .c3 {
-  color: #ffffff;
-}
-
-.c48[aria-disabled='true'] {
-  border: 1px solid #dcdce4;
-  background: #eaeaef;
-}
-
-.c48[aria-disabled='true'] .c3 {
-  color: #666687;
-}
-
-.c48[aria-disabled='true'] svg > g,.c48[aria-disabled='true'] svg path {
-  fill: #666687;
-}
-
-.c48[aria-disabled='true']:active {
-  border: 1px solid #dcdce4;
-  background: #eaeaef;
-}
-
-.c48[aria-disabled='true']:active .c3 {
-  color: #666687;
-}
-
-.c48[aria-disabled='true']:active svg > g,.c48[aria-disabled='true']:active svg path {
-  fill: #666687;
-}
-
-.c48:hover {
-  background-color: #f6f6f9;
-}
-
-.c48:active {
-  background-color: #eaeaef;
-}
-
-.c48 .c3 {
-  color: #32324d;
-}
-
-.c48 svg > g,
-.c48 svg path {
-  fill: #32324d;
-}
-
-<body
-  class="lock-body-scroll"
->
-  <div>
-    <div>
-      <div
-        class="c0 c1 c2"
-        spacing="1"
-      >
-        <label
-          class="c3 c4"
-          for="carouselinput-104"
-        >
-          <div
-            class="c0 c5"
-          >
-            Logo
-          </div>
-        </label>
-        <div
-          class="c0 "
-          id="carouselinput-104"
-        >
-          <div
-            class="c0 c6"
-          >
-            <section
-              aria-label="Logo"
-              aria-roledescription="carousel"
-              class="c0 c7 c8"
-            >
-              <div
-                aria-live="polite"
-                class="c0 c9 c10"
-                overflow="hidden"
-                width="100%"
-              >
-                <div
-                  aria-label="Logo slide"
-                  aria-roledescription="slide"
-                  class="c0 c11 c12 c13"
-                  height="124px"
-                  role="group"
-                >
-                  <img
-                    alt="Logo"
-                    class="c0 c14"
-                    src="/admin/defaultLogo.png"
-                  />
-                </div>
-              </div>
-              <div
-                class="c0 c15 c12 c16"
-                spacing="1"
-                width="100%"
-              >
-                <span>
-                  <button
-                    aria-disabled="false"
-                    aria-labelledby="tooltip-105"
-                    class="c17 c18"
-                    tabindex="0"
-                    type="button"
-                  >
-                    <span
-                      class="c19"
-                    >
-                      Change logo
-                    </span>
-                    <svg
-                      aria-hidden="true"
-                      fill="none"
-                      focusable="false"
-                      height="1em"
-                      viewBox="0 0 24 24"
-                      width="1em"
-                      xmlns="http://www.w3.org/2000/svg"
-                    >
-                      <path
-                        d="M24 13.604a.3.3 0 01-.3.3h-9.795V23.7a.3.3 0 01-.3.3h-3.21a.3.3 0 01-.3-.3v-9.795H.3a.3.3 0 01-.3-.3v-3.21a.3.3 0 01.3-.3h9.795V.3a.3.3 0 01.3-.3h3.21a.3.3 0 01.3.3v9.795H23.7a.3.3 0 01.3.3v3.21z"
-                        fill="#212134"
-                      />
-                    </svg>
-                  </button>
-                </span>
-              </div>
-            </section>
-            <div
-              class="c0 c20"
-            >
-              <span>
-                <div
-                  aria-labelledby="tooltip-107"
-                  class="c0 c12"
-                  tabindex="0"
-                >
-                  <span
-                    class="c3 c21"
-                  >
-                    logo.png
-                  </span>
-                </div>
-              </span>
-            </div>
-          </div>
-        </div>
-        <p
-          class="c3 c22"
-          id="carouselinput-104-hint"
-        >
-          Change the admin panel logo (Max dimension: 750x750, Max file size: 100KB)
-        </p>
-      </div>
-    </div>
-    <div
-      class="c23"
-    >
-      <p
-        aria-live="polite"
-        aria-relevant="all"
-        id="live-region-log"
-        role="log"
-      />
-      <p
-        aria-live="polite"
-        aria-relevant="all"
-        id="live-region-status"
-        role="status"
-      />
-      <p
-        aria-live="assertive"
-        aria-relevant="all"
-        id="live-region-alert"
-        role="alert"
-      />
-    </div>
-  </div>
-  <div
-    data-react-portal="true"
-  >
-    <div
-      class="c0 c24 c25"
-      id="tooltip-105"
-      role="tooltip"
-    >
-      <p
-        class="c3 c26"
-      >
-        Change logo
-      </p>
-    </div>
-  </div>
-  <div
-    data-react-portal="true"
-  >
-    <div
-      class="c0 c24 c25"
-      id="tooltip-107"
-      role="tooltip"
-    >
-      <p
-        class="c3 c26"
-      >
-        logo.png
-      </p>
-    </div>
-  </div>
-  <div
-    data-react-portal="true"
-  >
-    <div
-      class="c27"
-    >
-      <div>
-        <div>
-          <div
-            aria-labelledby="modal"
-            aria-modal="true"
-            class="c0 c28 c29"
-            role="dialog"
-          >
-            <div
-              class="c0 c30 c31"
-            >
-              <div
-                class="c0 c32"
-              >
-                <h2
-                  class="c3 c33"
-                  id="modal"
-                >
-                  Upload logo
-                </h2>
-                <button
-                  aria-disabled="false"
-                  class="c17 c18"
-                  type="button"
-                >
-                  <span
-                    class="c19"
-                  >
-                    Close the modal
-                  </span>
-                  <svg
-                    aria-hidden="true"
-                    fill="none"
-                    focusable="false"
-                    height="1em"
-                    viewBox="0 0 24 24"
-                    width="1em"
-                    xmlns="http://www.w3.org/2000/svg"
-                  >
-                    <path
-                      d="M24 2.417L21.583 0 12 9.583 2.417 0 0 2.417 9.583 12 0 21.583 2.417 24 12 14.417 21.583 24 24 21.583 14.417 12 24 2.417z"
-                      fill="#212134"
-                    />
-                  </svg>
-                </button>
-              </div>
-            </div>
-            <div>
-              <div
-                class="c0 c34"
+                class="c0 c33"
               >
                 <div
                   aria-label="How do you want to upload your assets?"
@@ -3160,22 +1871,17 @@
                   <button
                     aria-disabled="false"
                     aria-selected="false"
-<<<<<<< HEAD
-                    class="c13"
+                    class="c34"
                     id="tabgroup-140-0-tab"
-=======
-                    class="c35"
-                    id="tabgroup-114-0-tab"
->>>>>>> 141f89f8
                     role="tab"
                     tabindex="-1"
                     type="button"
                   >
                     <div
-                      class="c0 c36 c37"
+                      class="c0 c35 c36"
                     >
                       <span
-                        class="c3 c38"
+                        class="c3 c37"
                       >
                         From computer
                       </span>
@@ -3185,22 +1891,17 @@
                     aria-controls="tabgroup-140-1-tabpanel"
                     aria-disabled="false"
                     aria-selected="true"
-<<<<<<< HEAD
-                    class="c13"
+                    class="c34"
                     id="tabgroup-140-1-tab"
-=======
-                    class="c35"
-                    id="tabgroup-114-1-tab"
->>>>>>> 141f89f8
                     role="tab"
                     tabindex="0"
                     type="button"
                   >
                     <div
-                      class="c0 c36 c39"
+                      class="c0 c35 c38"
                     >
                       <span
-                        class="c3 c40"
+                        class="c3 c39"
                       >
                         From url
                       </span>
@@ -3208,7 +1909,7 @@
                   </button>
                 </div>
                 <hr
-                  class="c0 c41 c42"
+                  class="c0 c40 c41"
                 />
               </div>
               <div>
@@ -3220,7 +1921,7 @@
                 >
                   <form>
                     <div
-                      class="c0 c43"
+                      class="c0 c42"
                     >
                       <div>
                         <div>
@@ -3229,13 +1930,8 @@
                             spacing="1"
                           >
                             <label
-<<<<<<< HEAD
-                              class="c7 c24"
+                              class="c3 c4"
                               for="textinput-143"
-=======
-                              class="c3 c4"
-                              for="textinput-117"
->>>>>>> 141f89f8
                             >
                               <div
                                 class="c0 c5"
@@ -3244,18 +1940,13 @@
                               </div>
                             </label>
                             <div
-                              class="c0 c32 c44"
+                              class="c0 c31 c43"
                             >
                               <input
                                 aria-disabled="false"
                                 aria-invalid="false"
-<<<<<<< HEAD
-                                class="c27"
+                                class="c44"
                                 id="textinput-143"
-=======
-                                class="c45"
-                                id="textinput-117"
->>>>>>> 141f89f8
                                 name="logo-url"
                                 value=""
                               />
@@ -3265,36 +1956,36 @@
                       </div>
                     </div>
                     <div
-                      class="c0 c30 c46"
+                      class="c0 c29 c45"
                     >
                       <div
-                        class="c0 c32"
+                        class="c0 c31"
                       >
                         <div
-                          class="c0 c5 c47"
+                          class="c0 c5 c46"
                         >
                           <button
                             aria-disabled="false"
-                            class="c17 c48"
+                            class="c17 c47"
                             type="button"
                           >
                             <span
-                              class="c3 c49"
+                              class="c3 c48"
                             >
                               Cancel
                             </span>
                           </button>
                         </div>
                         <div
-                          class="c0 c5 c47"
+                          class="c0 c5 c46"
                         >
                           <button
                             aria-disabled="false"
-                            class="c17 c50"
+                            class="c17 c49"
                             type="submit"
                           >
                             <span
-                              class="c3 c49"
+                              class="c3 c48"
                             >
                               Next
                             </span>
