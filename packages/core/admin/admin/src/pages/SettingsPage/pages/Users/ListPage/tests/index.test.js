import React from 'react';
import { render, waitFor } from '@testing-library/react';
import { IntlProvider } from 'react-intl';
import { Router, Route } from 'react-router-dom';
import { QueryClient, QueryClientProvider } from 'react-query';
import { createMemoryHistory } from 'history';
import { useRBAC } from '@strapi/helper-plugin';
import Theme from '../../../../../../components/Theme';
import ListPage from '../index';
import server from './utils/server';

jest.mock('@strapi/helper-plugin', () => ({
  ...jest.requireActual('@strapi/helper-plugin'),
  useNotification: jest.fn(),
  useFocusWhenNavigate: jest.fn(),
  useRBAC: jest.fn(() => ({
    allowedActions: { canCreate: true, canDelete: true, canRead: true, canUpdate: true },
  })),
}));

const client = new QueryClient({
  defaultOptions: {
    queries: {
      retry: false,
    },
  },
});

const makeApp = history => {
  return (
    <QueryClientProvider client={client}>
      <IntlProvider messages={{}} defaultLocale="en" textComponent="span" locale="en">
        <Theme>
          <Router history={history}>
            <Route path="/settings/user">
              <ListPage />
            </Route>
          </Router>
        </Theme>
      </IntlProvider>
    </QueryClientProvider>
  );
};

describe('ADMIN | Pages | USERS | ListPage', () => {
  beforeAll(() => server.listen());

  beforeEach(() => {
    jest.clearAllMocks();
  });

  afterEach(() => server.resetHandlers());

  afterAll(() => {
    server.close();
    jest.resetAllMocks();
  });

  it('renders and matches the snapshot', () => {
    const history = createMemoryHistory();
    history.push('/settings/user?pageSize=10&page=1&sort=firstname');
    const app = makeApp(history);

    const { container } = render(app);

    expect(container.firstChild).toMatchInlineSnapshot(`
      .c35 {
        margin: 0;
        height: 18px;
        min-width: 18px;
        border-radius: 4px;
        border: 1px solid #c0c0cf;
        -webkit-appearance: none;
        background-color: #ffffff;
      }

      .c35:checked {
        background-color: #4945ff;
        border: 1px solid #4945ff;
      }

      .c35:checked:after {
        content: '';
        display: block;
        position: relative;
        background: url(data:image/svg+xml;base64,PHN2ZyB3aWR0aD0iMTAiIGhlaWdodD0iOCIgdmlld0JveD0iMCAwIDEwIDgiIGZpbGw9Im5vbmUiIHhtbG5zPSJodHRwOi8vd3d3LnczLm9yZy8yMDAwL3N2ZyI+CiAgPHBhdGgKICAgIGQ9Ik04LjU1MzIzIDAuMzk2OTczQzguNjMxMzUgMC4zMTYzNTUgOC43NjA1MSAwLjMxNTgxMSA4LjgzOTMxIDAuMzk1NzY4TDkuODYyNTYgMS40MzQwN0M5LjkzODkzIDEuNTExNTcgOS45MzkzNSAxLjYzNTkgOS44NjM0OSAxLjcxMzlMNC4wNjQwMSA3LjY3NzI0QzMuOTg1OSA3Ljc1NzU1IDMuODU3MDcgNy43NTgwNSAzLjc3ODM0IDcuNjc4MzRMMC4xMzg2NiAzLjk5MzMzQzAuMDYxNzc5OCAzLjkxNTQ5IDAuMDYxNzEwMiAzLjc5MDMyIDAuMTM4NTA0IDMuNzEyNEwxLjE2MjEzIDIuNjczNzJDMS4yNDAzOCAyLjU5NDMyIDEuMzY4NDMgMi41OTQyMiAxLjQ0NjggMi42NzM0OEwzLjkyMTc0IDUuMTc2NDdMOC41NTMyMyAwLjM5Njk3M1oiCiAgICBmaWxsPSJ3aGl0ZSIKICAvPgo8L3N2Zz4=) no-repeat no-repeat center center;
        width: 10px;
        height: 10px;
        left: 50%;
        top: 50%;
        -webkit-transform: translateX(-50%) translateY(-50%);
        -ms-transform: translateX(-50%) translateY(-50%);
        transform: translateX(-50%) translateY(-50%);
      }

      .c35:checked:disabled:after {
        background: url(data:image/svg+xml;base64,PHN2ZyB3aWR0aD0iMTAiIGhlaWdodD0iOCIgdmlld0JveD0iMCAwIDEwIDgiIGZpbGw9Im5vbmUiIHhtbG5zPSJodHRwOi8vd3d3LnczLm9yZy8yMDAwL3N2ZyI+CiAgPHBhdGgKICAgIGQ9Ik04LjU1MzIzIDAuMzk2OTczQzguNjMxMzUgMC4zMTYzNTUgOC43NjA1MSAwLjMxNTgxMSA4LjgzOTMxIDAuMzk1NzY4TDkuODYyNTYgMS40MzQwN0M5LjkzODkzIDEuNTExNTcgOS45MzkzNSAxLjYzNTkgOS44NjM0OSAxLjcxMzlMNC4wNjQwMSA3LjY3NzI0QzMuOTg1OSA3Ljc1NzU1IDMuODU3MDcgNy43NTgwNSAzLjc3ODM0IDcuNjc4MzRMMC4xMzg2NiAzLjk5MzMzQzAuMDYxNzc5OCAzLjkxNTQ5IDAuMDYxNzEwMiAzLjc5MDMyIDAuMTM4NTA0IDMuNzEyNEwxLjE2MjEzIDIuNjczNzJDMS4yNDAzOCAyLjU5NDMyIDEuMzY4NDMgMi41OTQyMiAxLjQ0NjggMi42NzM0OEwzLjkyMTc0IDUuMTc2NDdMOC41NTMyMyAwLjM5Njk3M1oiCiAgICBmaWxsPSIjOEU4RUE5IgogIC8+Cjwvc3ZnPg==) no-repeat no-repeat center center;
      }

      .c35:disabled {
        background-color: #dcdce4;
        border: 1px solid #c0c0cf;
      }

      .c35:indeterminate {
        background-color: #4945ff;
        border: 1px solid #4945ff;
      }

      .c35:indeterminate:after {
        content: '';
        display: block;
        position: relative;
        color: white;
        height: 2px;
        width: 10px;
        background-color: #ffffff;
        left: 50%;
        top: 50%;
        -webkit-transform: translateX(-50%) translateY(-50%);
        -ms-transform: translateX(-50%) translateY(-50%);
        transform: translateX(-50%) translateY(-50%);
      }

      .c35:indeterminate:disabled {
        background-color: #dcdce4;
        border: 1px solid #c0c0cf;
      }

      .c35:indeterminate:disabled:after {
        background-color: #8e8ea9;
      }

      .c22 {
        padding: 4px;
      }

      .c45 {
        background: #ffffff;
        padding: 64px;
      }

      .c48 {
        padding-top: 24px;
      }

      .c62 {
        padding-left: 8px;
      }

      .c11 {
        font-weight: 400;
        font-size: 0.875rem;
        line-height: 1.43;
        color: #32324d;
      }

      .c24 {
        font-weight: 500;
        font-size: 0.75rem;
        line-height: 1.33;
        color: #32324d;
      }

      .c12 {
        font-weight: 600;
        line-height: 1.14;
      }

      .c8 {
        padding-right: 8px;
      }

      .c5 {
        display: -webkit-box;
        display: -webkit-flex;
        display: -ms-flexbox;
        display: flex;
        cursor: pointer;
        padding: 8px;
        border-radius: 4px;
        background: #ffffff;
        border: 1px solid #dcdce4;
        position: relative;
        outline: none;
      }

      .c5 svg {
        height: 12px;
        width: 12px;
      }

      .c5 svg > g,
      .c5 svg path {
        fill: #ffffff;
      }

      .c5[aria-disabled='true'] {
        pointer-events: none;
      }

      .c5:after {
        -webkit-transition-property: all;
        transition-property: all;
        -webkit-transition-duration: 0.2s;
        transition-duration: 0.2s;
        border-radius: 8px;
        content: '';
        position: absolute;
        top: -4px;
        bottom: -4px;
        left: -4px;
        right: -4px;
        border: 2px solid transparent;
      }

      .c5:focus-visible {
        outline: none;
      }

      .c5:focus-visible:after {
        border-radius: 8px;
        content: '';
        position: absolute;
        top: -5px;
        bottom: -5px;
        left: -5px;
        right: -5px;
        border: 2px solid #4945ff;
      }

      .c9 {
        height: 100%;
      }

      .c6 {
        -webkit-align-items: center;
        -webkit-box-align: center;
        -ms-flex-align: center;
        align-items: center;
        padding: 10px 16px;
        background: #4945ff;
        border: none;
        border: 1px solid #4945ff;
        background: #4945ff;
      }

      .c6 .c7 {
        display: -webkit-box;
        display: -webkit-flex;
        display: -ms-flexbox;
        display: flex;
        -webkit-align-items: center;
        -webkit-box-align: center;
        -ms-flex-align: center;
        align-items: center;
      }

      .c6 .c10 {
        color: #ffffff;
      }

      .c6[aria-disabled='true'] {
        border: 1px solid #dcdce4;
        background: #eaeaef;
      }

      .c6[aria-disabled='true'] .c10 {
        color: #666687;
      }

      .c6[aria-disabled='true'] svg > g,
      .c6[aria-disabled='true'] svg path {
        fill: #666687;
      }

      .c6[aria-disabled='true']:active {
        border: 1px solid #dcdce4;
        background: #eaeaef;
      }

      .c6[aria-disabled='true']:active .c10 {
        color: #666687;
      }

      .c6[aria-disabled='true']:active svg > g,
      .c6[aria-disabled='true']:active svg path {
        fill: #666687;
      }

      .c6:hover {
        border: 1px solid #7b79ff;
        background: #7b79ff;
      }

      .c6:active {
        border: 1px solid #4945ff;
        background: #4945ff;
      }

      .c23 {
        -webkit-align-items: center;
        -webkit-box-align: center;
        -ms-flex-align: center;
        align-items: center;
        padding: 8px 16px;
        background: #4945ff;
        border: none;
        border: 1px solid #dcdce4;
        background: #ffffff;
      }

      .c23 .c7 {
        display: -webkit-box;
        display: -webkit-flex;
        display: -ms-flexbox;
        display: flex;
        -webkit-align-items: center;
        -webkit-box-align: center;
        -ms-flex-align: center;
        align-items: center;
      }

      .c23 .c10 {
        color: #ffffff;
      }

      .c23[aria-disabled='true'] {
        border: 1px solid #dcdce4;
        background: #eaeaef;
      }

      .c23[aria-disabled='true'] .c10 {
        color: #666687;
      }

      .c23[aria-disabled='true'] svg > g,
      .c23[aria-disabled='true'] svg path {
        fill: #666687;
      }

      .c23[aria-disabled='true']:active {
        border: 1px solid #dcdce4;
        background: #eaeaef;
      }

      .c23[aria-disabled='true']:active .c10 {
        color: #666687;
      }

      .c23[aria-disabled='true']:active svg > g,
      .c23[aria-disabled='true']:active svg path {
        fill: #666687;
      }

      .c23:hover {
        background-color: #f6f6f9;
      }

      .c23:active {
        background-color: #eaeaef;
      }

      .c23 .c10 {
        color: #32324d;
      }

      .c23 svg > g,
      .c23 svg path {
        fill: #32324d;
      }

      .c20 {
        display: -webkit-box;
        display: -webkit-flex;
        display: -ms-flexbox;
        display: flex;
        cursor: pointer;
        padding: 8px;
        border-radius: 4px;
        background: #ffffff;
        border: 1px solid #dcdce4;
        position: relative;
        outline: none;
      }

      .c20 svg {
        height: 12px;
        width: 12px;
      }

      .c20 svg > g,
      .c20 svg path {
        fill: #ffffff;
      }

      .c20[aria-disabled='true'] {
        pointer-events: none;
      }

      .c20:after {
        -webkit-transition-property: all;
        transition-property: all;
        -webkit-transition-duration: 0.2s;
        transition-duration: 0.2s;
        border-radius: 8px;
        content: '';
        position: absolute;
        top: -4px;
        bottom: -4px;
        left: -4px;
        right: -4px;
        border: 2px solid transparent;
      }

      .c20:focus-visible {
        outline: none;
      }

      .c20:focus-visible:after {
        border-radius: 8px;
        content: '';
        position: absolute;
        top: -5px;
        bottom: -5px;
        left: -5px;
        right: -5px;
        border: 2px solid #4945ff;
      }

      .c21 {
        display: -webkit-box;
        display: -webkit-flex;
        display: -ms-flexbox;
        display: flex;
        -webkit-align-items: center;
        -webkit-box-align: center;
        -ms-flex-align: center;
        align-items: center;
        -webkit-box-pack: center;
        -webkit-justify-content: center;
        -ms-flex-pack: center;
        justify-content: center;
        height: 2rem;
        width: 2rem;
      }

      .c21 svg > g,
      .c21 svg path {
        fill: #8e8ea9;
      }

      .c21:hover svg > g,
      .c21:hover svg path {
        fill: #666687;
      }

      .c21:active svg > g,
      .c21:active svg path {
        fill: #a5a5ba;
      }

      .c21[aria-disabled='true'] {
        background-color: #eaeaef;
      }

      .c21[aria-disabled='true'] svg path {
        fill: #666687;
      }

      .c40 {
        display: -webkit-box;
        display: -webkit-flex;
        display: -ms-flexbox;
        display: flex;
        -webkit-align-items: center;
        -webkit-box-align: center;
        -ms-flex-align: center;
        align-items: center;
        -webkit-box-pack: center;
        -webkit-justify-content: center;
        -ms-flex-pack: center;
        justify-content: center;
        height: 2rem;
        width: 2rem;
        border: none;
      }

      .c40 svg > g,
      .c40 svg path {
        fill: #8e8ea9;
      }

      .c40:hover svg > g,
      .c40:hover svg path {
        fill: #666687;
      }

      .c40:active svg > g,
      .c40:active svg path {
        fill: #a5a5ba;
      }

      .c40[aria-disabled='true'] {
        background-color: #eaeaef;
      }

      .c40[aria-disabled='true'] svg path {
        fill: #666687;
      }

      .c46 {
        border: 0;
        -webkit-clip: rect(0 0 0 0);
        clip: rect(0 0 0 0);
        height: 1px;
        margin: -1px;
        overflow: hidden;
        padding: 0;
        position: absolute;
        width: 1px;
      }

      .c47 {
        -webkit-animation: gzYjWD 1s infinite linear;
        animation: gzYjWD 1s infinite linear;
      }

      .c63 {
        display: -webkit-box;
        display: -webkit-flex;
        display: -ms-flexbox;
        display: flex;
        -webkit-flex-direction: row;
        -ms-flex-direction: row;
        flex-direction: row;
        -webkit-align-items: center;
        -webkit-box-align: center;
        -ms-flex-align: center;
        align-items: center;
      }

      .c64 > * + * {
        margin-left: 4px;
      }

      .c67 {
        border: 0;
        -webkit-clip: rect(0 0 0 0);
        clip: rect(0 0 0 0);
        height: 1px;
        margin: -1px;
        overflow: hidden;
        padding: 0;
        position: absolute;
        width: 1px;
      }

      .c65 {
        padding: 12px;
        border-radius: 4px;
        -webkit-text-decoration: none;
        text-decoration: none;
        display: -webkit-box;
        display: -webkit-flex;
        display: -ms-flexbox;
        display: flex;
        position: relative;
        outline: none;
      }

      .c65:after {
        -webkit-transition-property: all;
        transition-property: all;
        -webkit-transition-duration: 0.2s;
        transition-duration: 0.2s;
        border-radius: 8px;
        content: '';
        position: absolute;
        top: -4px;
        bottom: -4px;
        left: -4px;
        right: -4px;
        border: 2px solid transparent;
      }

      .c65:focus-visible {
        outline: none;
      }

      .c65:focus-visible:after {
        border-radius: 8px;
        content: '';
        position: absolute;
        top: -5px;
        bottom: -5px;
        left: -5px;
        right: -5px;
        border: 2px solid #4945ff;
      }

      .c66 {
        font-size: 0.7rem;
        pointer-events: none;
      }

      .c66 svg path {
        fill: #c0c0cf;
      }

      .c66:focus svg path,
      .c66:hover svg path {
        fill: #c0c0cf;
      }

      .c68 {
        font-size: 0.7rem;
      }

      .c68 svg path {
        fill: #666687;
      }

      .c68:focus svg path,
      .c68:hover svg path {
        fill: #4a4a6a;
      }

      .c44 {
        display: -webkit-box;
        display: -webkit-flex;
        display: -ms-flexbox;
        display: flex;
        -webkit-flex-direction: row;
        -ms-flex-direction: row;
        flex-direction: row;
        -webkit-box-pack: center;
        -webkit-justify-content: center;
        -ms-flex-pack: center;
        justify-content: center;
        -webkit-align-items: center;
        -webkit-box-align: center;
        -ms-flex-align: center;
        align-items: center;
      }

      .c49 {
        display: -webkit-box;
        display: -webkit-flex;
        display: -ms-flexbox;
        display: flex;
        -webkit-flex-direction: row;
        -ms-flex-direction: row;
        flex-direction: row;
        -webkit-box-pack: justify;
        -webkit-justify-content: space-between;
        -ms-flex-pack: justify;
        justify-content: space-between;
        -webkit-align-items: flex-end;
        -webkit-box-align: flex-end;
        -ms-flex-align: flex-end;
        align-items: flex-end;
      }

      .c50 {
        display: -webkit-box;
        display: -webkit-flex;
        display: -ms-flexbox;
        display: flex;
        -webkit-flex-direction: row;
        -ms-flex-direction: row;
        flex-direction: row;
        -webkit-align-items: center;
        -webkit-box-align: center;
        -ms-flex-align: center;
        align-items: center;
      }

      .c54 {
        position: absolute;
        left: 0;
        right: 0;
        bottom: 0;
        top: 0;
        width: 100%;
        background: transparent;
        border: none;
      }

      .c54:focus {
        outline: none;
      }

      .c58 {
        font-weight: 400;
        font-size: 0.875rem;
        line-height: 1.43;
        color: #32324d;
      }

      .c57 {
        padding-right: 16px;
        padding-left: 16px;
      }

      .c59 {
        padding-left: 12px;
      }

      .c52 {
        display: -webkit-box;
        display: -webkit-flex;
        display: -ms-flexbox;
        display: flex;
        -webkit-flex-direction: row;
        -ms-flex-direction: row;
        flex-direction: row;
        -webkit-align-items: center;
        -webkit-box-align: center;
        -ms-flex-align: center;
        align-items: center;
      }

      .c55 {
        display: -webkit-box;
        display: -webkit-flex;
        display: -ms-flexbox;
        display: flex;
        -webkit-flex-direction: row;
        -ms-flex-direction: row;
        flex-direction: row;
        -webkit-box-pack: justify;
        -webkit-justify-content: space-between;
        -ms-flex-pack: justify;
        justify-content: space-between;
        -webkit-align-items: center;
        -webkit-box-align: center;
        -ms-flex-align: center;
        align-items: center;
      }

      .c51 {
        display: -webkit-box;
        display: -webkit-flex;
        display: -ms-flexbox;
        display: flex;
        -webkit-flex-direction: column;
        -ms-flex-direction: column;
        flex-direction: column;
      }

      .c51 > * {
        margin-top: 0;
        margin-bottom: 0;
      }

      .c51 > * + * {
        margin-top: 0px;
      }

      .c53 {
        position: relative;
        border: 1px solid #dcdce4;
        padding-right: 12px;
        border-radius: 4px;
        background: #ffffff;
        overflow: hidden;
        min-height: 2rem;
        outline: none;
        box-shadow: 0;
        -webkit-transition-property: border-color,box-shadow,fill;
        transition-property: border-color,box-shadow,fill;
        -webkit-transition-duration: 0.2s;
        transition-duration: 0.2s;
      }

      .c53:focus-within {
        border: 1px solid #4945ff;
        box-shadow: #4945ff 0px 0px 0px 2px;
      }

      .c60 {
        background: transparent;
        border: none;
        position: relative;
        z-index: 1;
      }

      .c60 svg {
        height: 0.6875rem;
        width: 0.6875rem;
      }

      .c60 svg path {
        fill: #666687;
      }

      .c61 {
        display: -webkit-box;
        display: -webkit-flex;
        display: -ms-flexbox;
        display: flex;
        background: none;
        border: none;
      }

      .c61 svg {
        width: 0.375rem;
      }

      .c56 {
        width: 100%;
      }

      .c25 {
        background: #ffffff;
        border-radius: 4px;
        box-shadow: 0px 1px 4px rgba(33,33,52,0.1);
      }

      .c28 {
        padding-right: 24px;
        padding-left: 24px;
      }

      .c26 {
        overflow: hidden;
      }

      .c30 {
        width: 100%;
        white-space: nowrap;
      }

      .c27 {
        position: relative;
      }

      .c27:before {
        background: linear-gradient(90deg,#000000 0%,rgba(0,0,0,0) 100%);
        opacity: 0.2;
        position: absolute;
        height: 100%;
        box-shadow: 0px 1px 4px rgba(33,33,52,0.1);
        width: 8px;
        left: 0;
      }

      .c27:after {
        background: linear-gradient(270deg,#000000 0%,rgba(0,0,0,0) 100%);
        opacity: 0.2;
        position: absolute;
        height: 100%;
        box-shadow: 0px 1px 4px rgba(33,33,52,0.1);
        width: 8px;
        right: 0;
        top: 0;
      }

      .c29 {
        overflow-x: auto;
      }

      .c43 tr:last-of-type {
        border-bottom: none;
      }

      .c31 {
        border-bottom: 1px solid #eaeaef;
      }

      .c32 {
        border-bottom: 1px solid #eaeaef;
      }

      .c32 td,
      .c32 th {
        padding: 16px;
      }

      .c32 td:first-of-type,
      .c32 th:first-of-type {
        padding: 0 4px;
      }

      .c32 th {
        padding-top: 0;
        padding-bottom: 0;
        height: 3.5rem;
      }

      .c34 {
        display: -webkit-box;
        display: -webkit-flex;
        display: -ms-flexbox;
        display: flex;
        -webkit-flex-direction: row;
        -ms-flex-direction: row;
        flex-direction: row;
        -webkit-align-items: center;
        -webkit-box-align: center;
        -ms-flex-align: center;
        align-items: center;
      }

      .c33 {
        vertical-align: middle;
        text-align: left;
        color: #666687;
        outline-offset: -4px;
      }

      .c33 input {
        vertical-align: sub;
      }

      .c36 svg {
        height: 0.25rem;
      }

      .c37 {
        font-weight: 400;
        font-size: 0.875rem;
        line-height: 1.43;
        color: #666687;
      }

      .c38 {
        font-weight: 600;
        line-height: 1.14;
      }

      .c39 {
        font-weight: 600;
        font-size: 0.6875rem;
        line-height: 1.45;
        text-transform: uppercase;
      }

      .c42 {
        border: 0;
        -webkit-clip: rect(0 0 0 0);
        clip: rect(0 0 0 0);
        height: 1px;
        margin: -1px;
        overflow: hidden;
        padding: 0;
        position: absolute;
        width: 1px;
      }

      .c41 {
        -webkit-transform: rotate(0deg);
        -ms-transform: rotate(0deg);
        transform: rotate(0deg);
      }

      .c1 {
        background: #f6f6f9;
        padding-top: 56px;
        padding-right: 56px;
        padding-bottom: 56px;
        padding-left: 56px;
      }

      .c15 {
        padding-right: 56px;
        padding-left: 56px;
      }

      .c16 {
        padding-bottom: 16px;
      }

      .c2 {
        display: -webkit-box;
        display: -webkit-flex;
        display: -ms-flexbox;
        display: flex;
        -webkit-flex-direction: row;
        -ms-flex-direction: row;
        flex-direction: row;
        -webkit-box-pack: justify;
        -webkit-justify-content: space-between;
        -ms-flex-pack: justify;
        justify-content: space-between;
        -webkit-align-items: center;
        -webkit-box-align: center;
        -ms-flex-align: center;
        align-items: center;
      }

      .c3 {
        display: -webkit-box;
        display: -webkit-flex;
        display: -ms-flexbox;
        display: flex;
        -webkit-flex-direction: row;
        -ms-flex-direction: row;
        flex-direction: row;
        -webkit-align-items: center;
        -webkit-box-align: center;
        -ms-flex-align: center;
        align-items: center;
      }

      .c17 {
        display: -webkit-box;
        display: -webkit-flex;
        display: -ms-flexbox;
        display: flex;
        -webkit-flex-direction: row;
        -ms-flex-direction: row;
        flex-direction: row;
        -webkit-box-pack: justify;
        -webkit-justify-content: space-between;
        -ms-flex-pack: justify;
        justify-content: space-between;
        -webkit-align-items: flex-start;
        -webkit-box-align: flex-start;
        -ms-flex-align: flex-start;
        align-items: flex-start;
      }

      .c18 {
        display: -webkit-box;
        display: -webkit-flex;
        display: -ms-flexbox;
        display: flex;
        -webkit-flex-direction: row;
        -ms-flex-direction: row;
        flex-direction: row;
        -webkit-align-items: center;
        -webkit-box-align: center;
        -ms-flex-align: center;
        align-items: center;
        -webkit-flex-wrap: wrap;
        -ms-flex-wrap: wrap;
        flex-wrap: wrap;
      }

      .c19 > * + * {
        margin-left: 8px;
      }

      .c4 {
        font-weight: 600;
        font-size: 2rem;
        line-height: 1.25;
        color: #32324d;
      }

      .c13 {
        font-weight: 400;
        font-size: 0.875rem;
        line-height: 1.43;
        color: #666687;
      }

      .c14 {
        font-size: 1rem;
        line-height: 1.5;
      }

      .c0 {
        outline: none;
      }

      <main
        aria-busy="true"
        aria-labelledby="main-content-title"
        class="c0"
        id="main-content"
        tabindex="-1"
      >
        <div
          style="height: 0px;"
        >
          <div
            class="c1"
            data-strapi-header="true"
          >
            <div
              class="c2"
            >
              <div
                class="c3"
              >
                <h1
                  class="c4"
                  id="main-content-title"
                >
                  Users
                </h1>
              </div>
              <button
                aria-disabled="false"
                class="c5 c6"
                data-testid="create-user-button"
                type="button"
              >
                <div
                  aria-hidden="true"
                  class="c7 c8 c9"
                >
                  <svg
                    fill="none"
                    height="1em"
                    viewBox="0 0 24 20"
                    width="1em"
                    xmlns="http://www.w3.org/2000/svg"
                  >
                    <path
                      d="M0 .8A.8.8 0 01.8 0h22.4a.8.8 0 01.8.8v2.71a1 1 0 01-1 1H1a1 1 0 01-1-1V.8z"
                      fill="#32324D"
                    />
                    <path
                      d="M1.922 5.991C.197 4.675 0 4.252 0 3.289h23.953c.305 1.363-1.594 2.506-2.297 3.125-1.953 1.363-6.253 4.36-7.828 5.45-1.575 1.09-3.031.455-3.562 0-2.063-1.41-6.62-4.557-8.344-5.873zM22.8 16H1.2c-.663 0-1.2.471-1.2 1.053v1.894C0 19.529.537 20 1.2 20h21.6c.663 0 1.2-.471 1.2-1.053v-1.894c0-.582-.537-1.053-1.2-1.053z"
                      fill="#32324D"
                    />
                    <path
                      d="M0 7.555v10.972h24V7.554c-2.633 1.95-8.367 6.113-9.96 7.165-1.595 1.053-3.352.439-4.032 0L0 7.555z"
                      fill="#32324D"
                    />
                  </svg>
                </div>
                <span
                  class="c10 c11 c12"
                >
                  Create new user
                </span>
              </button>
            </div>
            <p
              class="c13 c14"
            >
              0 users found
            </p>
          </div>
        </div>
        <div
          class="c15"
        >
          <div
            class="c16"
          >
            <div
              class="c17"
            >
              <div
                class="c18 c19"
                wrap="wrap"
              >
                <span>
                  <button
                    aria-disabled="false"
                    aria-labelledby="tooltip-1"
                    class="c20 c21"
                    tabindex="0"
                    type="button"
                  >
                    <svg
                      fill="none"
                      height="1em"
                      viewBox="0 0 24 24"
                      width="1em"
                      xmlns="http://www.w3.org/2000/svg"
                    >
                      <path
                        clip-rule="evenodd"
                        d="M23.813 20.163l-5.3-5.367a9.792 9.792 0 001.312-4.867C19.825 4.455 15.375 0 9.913 0 4.45 0 0 4.455 0 9.929c0 5.473 4.45 9.928 9.912 9.928a9.757 9.757 0 005.007-1.4l5.275 5.35a.634.634 0 00.913 0l2.706-2.737a.641.641 0 000-.907zM9.91 3.867c3.338 0 6.05 2.718 6.05 6.061s-2.712 6.061-6.05 6.061c-3.337 0-6.05-2.718-6.05-6.06 0-3.344 2.713-6.062 6.05-6.062z"
                        fill="#32324D"
                        fill-rule="evenodd"
                      />
                    </svg>
                  </button>
                </span>
                <div
                  class="c22"
                >
                  <button
                    aria-disabled="false"
                    class="c5 c23"
                    type="button"
                  >
                    <div
                      aria-hidden="true"
                      class="c7 c8 c9"
                    >
                      <svg
                        fill="none"
                        height="1em"
                        viewBox="0 0 24 24"
                        width="1em"
                        xmlns="http://www.w3.org/2000/svg"
                      >
                        <path
                          clip-rule="evenodd"
                          d="M0 4a2 2 0 012-2h20a2 2 0 110 4H2a2 2 0 01-2-2zm4 8a2 2 0 012-2h12a2 2 0 110 4H6a2 2 0 01-2-2zm6 6a2 2 0 100 4h4a2 2 0 100-4h-4z"
                          fill="#32324D"
                          fill-rule="evenodd"
                        />
                      </svg>
                    </div>
                    <span
                      class="c10 c24"
                    >
                      Filters
                    </span>
                  </button>
                </div>
              </div>
            </div>
          </div>
        </div>
        <div
          class="c15"
        >
          <div
            class="c25 c26"
          >
            <div
              class="c27"
            >
              <div
                class="c28 c29"
              >
                <table
                  aria-colcount="8"
                  aria-rowcount="1"
                  class="c30"
                >
                  <thead
                    class="c31"
                  >
                    <tr
                      aria-rowindex="1"
                      class="c32"
                    >
                      <th
                        aria-colindex="1"
                        class="c33"
                      >
                        <div
                          class="c34"
                        >
                          <input
                            aria-label="Select all entries"
                            class="c35"
                            tabindex="0"
                            type="checkbox"
                          />
                          <span
                            class="c36"
                          />
                        </div>
                      </th>
                      <th
                        aria-colindex="2"
                        class="c33"
                      >
                        <div
                          class="c34"
                        >
                          <span>
                            <span
                              aria-labelledby="tooltip-1"
                              class="c37 c38 c39"
                              label="Firstname"
                              tabindex="-1"
                            >
                              Firstname
                            </span>
                          </span>
                          <span
                            class="c36"
                          >
                            <span>
                              <button
                                aria-disabled="false"
                                aria-labelledby="tooltip-3"
                                class="c20 c40"
                                tabindex="-1"
                                type="button"
                              >
                                <svg
                                  class="c41"
                                  fill="none"
                                  height="1em"
                                  viewBox="0 0 14 8"
                                  width="1em"
                                  xmlns="http://www.w3.org/2000/svg"
                                >
                                  <path
                                    clip-rule="evenodd"
                                    d="M14 .889a.86.86 0 01-.26.625L7.615 7.736A.834.834 0 017 8a.834.834 0 01-.615-.264L.26 1.514A.861.861 0 010 .889c0-.24.087-.45.26-.625A.834.834 0 01.875 0h12.25c.237 0 .442.088.615.264a.86.86 0 01.26.625z"
                                    fill="#32324D"
                                    fill-rule="evenodd"
                                  />
                                </svg>
                              </button>
                            </span>
                          </span>
                        </div>
                      </th>
                      <th
                        aria-colindex="3"
                        class="c33"
                      >
                        <div
                          class="c34"
                        >
                          <span>
                            <button
                              aria-labelledby="tooltip-3"
                              class="c37 c38 c39"
                              label="Lastname"
                              tabindex="-1"
                            >
                              Lastname
                            </button>
                          </span>
                          <span
                            class="c36"
                          />
                        </div>
                      </th>
                      <th
                        aria-colindex="4"
                        class="c33"
                      >
                        <div
                          class="c34"
                        >
                          <span>
                            <button
                              aria-labelledby="tooltip-5"
                              class="c37 c38 c39"
                              label="Email"
                              tabindex="-1"
                            >
                              Email
                            </button>
                          </span>
                          <span
                            class="c36"
                          />
                        </div>
                      </th>
                      <th
                        aria-colindex="5"
                        class="c33"
                      >
                        <div
                          class="c34"
                        >
                          <span>
                            <span
                              aria-labelledby="tooltip-7"
                              class="c37 c38 c39"
                              label="Roles"
                              tabindex="-1"
                            >
                              Roles
                            </span>
                          </span>
                          <span
                            class="c36"
                          />
                        </div>
                      </th>
                      <th
                        aria-colindex="6"
                        class="c33"
                      >
                        <div
                          class="c34"
                        >
                          <span>
                            <button
                              aria-labelledby="tooltip-9"
                              class="c37 c38 c39"
                              label="Username"
                              tabindex="-1"
                            >
                              Username
                            </button>
                          </span>
                          <span
                            class="c36"
                          />
                        </div>
                      </th>
                      <th
                        aria-colindex="7"
                        class="c33"
                      >
                        <div
                          class="c34"
                        >
                          <span>
                            <span
                              aria-labelledby="tooltip-11"
                              class="c37 c38 c39"
                              label="Active User"
                              tabindex="-1"
                            >
                              Active User
                            </span>
                          </span>
                          <span
                            class="c36"
                          />
                        </div>
                      </th>
                      <th
                        aria-colindex="8"
                        class="c33"
                        tabindex="-1"
                      >
                        <div
                          class="c34"
                        >
                          <div
                            class="c42"
                          >
                            Actions
                          </div>
                          <span
                            class="c36"
                          />
                        </div>
                      </th>
                    </tr>
                  </thead>
                  <tbody
                    class="c43"
                  >
                    <tr
                      aria-rowindex="2"
                      class="c32"
                    >
                      <td
                        aria-colindex="1"
                        class="c33"
                        colspan="8"
                        tabindex="-1"
                      >
                        <div
                          class="c44"
                        >
                          <div
                            class="c45"
                          >
                            <div
                              aria-live="assertive"
                              role="alert"
                            >
                              <div
                                class="c46"
                              >
                                Loading content...
                              </div>
                              <img
                                aria-hidden="true"
                                class="c47"
                                src="data:image/svg+xml;base64,PHN2ZyB3aWR0aD0iNjMiIGhlaWdodD0iNjMiIHZpZXdCb3g9IjAgMCA2MyA2MyIgZmlsbD0ibm9uZSIgeG1sbnM9Imh0dHA6Ly93d3cudzMub3JnLzIwMDAvc3ZnIj4KPHBhdGggZD0iTTQyLjU1NjMgMTEuOTgxNkMzOS40ODQgMTAuMzA3MSAzNS44NTc1IDkuMjkwOTcgMzIuMzM1NCA5LjEzNTIxQzI4LjY0NDMgOC45Mjg4OCAyNC44Mjk1IDkuNzIzMTggMjEuMzMzNiAxMS40MTI5QzIwLjkxMjMgMTEuNTkwMSAyMC41Mzc2IDExLjgxMDEgMjAuMTcyMiAxMi4wMjQ5TDIwLjAxMDggMTIuMTE3OUMxOS44Nzc0IDEyLjE5NTEgMTkuNzQ0MSAxMi4yNzI0IDE5LjYwOCAxMi4zNTM2QzE5LjMyNTMgMTIuNTE0NiAxOS4wNDkyIDEyLjY3NDQgMTguNzU0NCAxMi44NzkyQzE4LjU0NjMgMTMuMDMyOSAxOC4zMzk1IDEzLjE3NTkgMTguMTMwMSAxMy4zMjNDMTcuNTY1OCAxMy43MjA4IDE2Ljk4NjggMTQuMTMxNyAxNi40OTgzIDE0LjU5NzlDMTQuODQ3NiAxNS45NTI0IDEzLjU1NzEgMTcuNjA3NSAxMi42MDcxIDE4LjkyMTRDMTAuNDM2NSAyMi4xNTY2IDkuMDg2MjIgMjUuOTU2NyA4LjgwNzAyIDI5LjYxNDNMOC43NzY0IDMwLjE1ODhDOC43MzMyOCAzMC45MTk2IDguNjg0NzYgMzEuNzA1NyA4Ljc1MzUzIDMyLjQ1NTVDOC43NjY0OCAzMi42MDg0IDguNzY2MSAzMi43NjM4IDguNzc1MDYgMzIuOTE0QzguNzg4OTUgMzMuMjI5IDguODAxNTIgMzMuNTM3MyA4Ljg0NiAzMy44NjcyTDkuMDczOTYgMzUuNDIyMUM5LjA5NzU2IDM1LjU3NjQgOS4xMTk4IDM1Ljc0MTMgOS4xNjMzIDM1LjkyNjNMOS42NTkxOSAzNy45MjcyTDEwLjEzOCAzOS4yODIzQzEwLjI3MjkgMzkuNjY3MyAxMC40MTU4IDQwLjA3NTEgMTAuNiA0MC40M0MxMi4wMjkyIDQzLjYzNyAxNC4xNDI1IDQ2LjQ1NzggMTYuNzA2MyA0OC41ODVDMTkuMDUwOCA1MC41Mjk2IDIxLjgyNCA1Mi4wMDIzIDI0Ljc0OTEgNTIuODQ1MkwyNi4yMzcxIDUzLjIzNzZDMjYuMzc4MSA1My4yNjkzIDI2LjQ5MjYgNTMuMjg4OSAyNi42MDMxIDUzLjMwNThMMjYuNzc3NSA1My4zMzExQzI3LjAwNTIgNTMuMzYzNiAyNy4yMTk1IDUzLjM5ODYgMjcuNDQ0NSA1My40MzVDMjcuODU5OCA1My41MDc2IDI4LjI2NzIgNTMuNTc0OCAyOC43MDc5IDUzLjYxODNMMzAuNTY0MSA1My43MjI5QzMwLjk1MTYgNTMuNzI0OSAzMS4zMzUyIDUzLjcwNjggMzEuNzA4MSA1My42ODc0QzMxLjkwMzkgNTMuNjgxIDMyLjA5ODQgNTMuNjY4MSAzMi4zMjg4IDUzLjY2MkMzNC41MjUzIDUzLjQ3NzIgMzYuNTEwNiA1My4wNjM0IDM4LjA1MTYgNTIuNDY1MkMzOC4xNzY5IDUyLjQxNzEgMzguMzAwOCA1Mi4zNzk2IDM4LjQyMzQgNTIuMzM1NUMzOC42NzI3IDUyLjI0OTkgMzguOTI1OSA1Mi4xNjcgMzkuMTQzMiA1Mi4wNTk5TDQwLjg1OTEgNTEuMjYyNkw0Mi41NzAyIDUwLjI2NkM0Mi45MDA5IDUwLjA2ODIgNDMuMDIwNSA0OS42NDE0IDQyLjgyODIgNDkuMjk4NEM0Mi42MzIgNDguOTUyNiA0Mi4yMDM0IDQ4LjgzMDggNDEuODYzNCA0OS4wMTY2TDQwLjE3OTIgNDkuOTIxOEwzOC40OTk1IDUwLjYyMjRDMzguMzE2OSA1MC42OTUzIDM4LjEyMSA1MC43NTM0IDM3LjkyMjQgNTAuODE1NUMzNy43ODM4IDUwLjg0ODkgMzcuNjUxOCA1MC44OTgzIDM3LjUwMTIgNTAuOTQwOEMzNi4wNzExIDUxLjQzNSAzNC4yNDQ1IDUxLjc0MjUgMzIuMjQ0IDUxLjgzNDZDMzIuMDQ0MiA1MS44MzgzIDMxLjg0NzEgNTEuODM3OSAzMS42NTQgNTEuODQwM0MzMS4zMDUxIDUxLjg0MTQgMzAuOTYwMiA1MS44NDUxIDMwLjYzOTIgNTEuODMwNUwyOC45MTc3IDUxLjY3MjVDMjguNTQ3NiA1MS42MTkgMjguMTY5NSA1MS41NDI3IDI3Ljc4NDggNTEuNDY3OEMyNy41NjM5IDUxLjQxNjcgMjcuMzM3NiA1MS4zNzM3IDI3LjEyOTkgNTEuMzM3NEwyNi45NTI5IDUxLjI5ODdDMjYuODcwNCA1MS4yODM0IDI2Ljc3NzIgNTEuMjY2NyAyNi43MzMzIDUxLjI1NDNMMjUuMzQ2NiA1MC44MzIyQzIyLjc2NTEgNDkuOTc4OSAyMC4zMyA0OC41NzI5IDE4LjI5NDIgNDYuNzU1N0MxNi4xMDU2IDQ0Ljc5NTEgMTQuMzMzOSA0Mi4yMzM1IDEzLjE3NDIgMzkuMzU4MkMxMi4wMjc2IDM2LjYwMTMgMTEuNTk4OCAzMy4yNzkyIDExLjk3MTYgMzAuMDA3NkMxMi4zMTQ1IDI3LjAyMTMgMTMuMzk0OCAyNC4xNjM1IDE1LjE4NTggMjEuNTA4M0MxNS4zMDM0IDIxLjMzMzkgMTUuNDIxIDIxLjE1OTYgMTUuNTIxMiAyMS4wMTk2QzE2LjQzMDkgMTkuODY4OCAxNy41NDA4IDE4LjU1ODkgMTguOTQ4MyAxNy40OTZDMTkuMzM2NyAxNy4xNTI1IDE5Ljc4NjIgMTYuODU2IDIwLjI2MTEgMTYuNTQ3OEMyMC40ODc4IDE2LjQwMDkgMjAuNzA3OSAxNi4yNTUzIDIwLjg5MDcgMTYuMTMwNkMyMS4wOTc0IDE2LjAwNDggMjEuMzE4OCAxNS44ODMxIDIxLjUzNDggMTUuNzY5NEMyMS42NzYxIDE1LjY5NzUgMjEuODE2MiAxNS42MTkgMjEuOTM4OCAxNS41NTc2TDIyLjEwMDIgMTUuNDY0NkMyMi40MDAyIDE1LjMwMzcgMjIuNjc0OSAxNS4xNTQ2IDIyLjk5MDggMTUuMDM5TDI0LjExODYgMTQuNTcxNUMyNC4zMzk5IDE0LjQ4NDQgMjQuNTcxOCAxNC40MTU5IDI0Ljc5OTcgMTQuMzQ0N0MyNC45NTMgMTQuMjk4MiAyNS4wOTgyIDE0LjI2MzUgMjUuMjYzNSAxNC4yMDc4QzI1Ljc4NiAxNC4wMTgyIDI2LjMyODMgMTMuOTExMiAyNi45MTA1IDEzLjc5NjVDMjcuMTE3IDEzLjc1NzEgMjcuMzMwMiAxMy43MTYzIDI3LjU2MDggMTMuNjU4NUMyNy43NTUzIDEzLjYxMSAyNy45NzM3IDEzLjU5NjkgMjguMjA4MiAxMy41NzYyQzI4LjM2NCAxMy41NjAzIDI4LjUxNzIgMTMuNTQ4MyAyOC42MzE4IDEzLjUzMzNDMjguNzg3NiAxMy41MTczIDI4LjkzNDIgMTMuNTA2NiAyOS4wOTI3IDEzLjQ4NjdDMjkuMzI4NSAxMy40NTU1IDI5LjU0NTYgMTMuNDM0NyAyOS43NDk0IDEzLjQzMzdDMzAuMDIzNyAxMy40NCAzMC4yOTk0IDEzLjQzNTcgMzAuNTc3NyAxMy40Mjc0QzMxLjA4MTEgMTMuNDIxIDMxLjU1NzkgMTMuNDE5NyAzMi4wMzE4IDEzLjQ5MTRDMzQuOTY2NCAxMy43MzUyIDM3LjcxNDQgMTQuNjA4NSA0MC4yMDUyIDE2LjA4NjhDNDIuMzQ4OSAxNy4zNjU1IDQ0LjI3MTYgMTkuMTUyNSA0NS43NjA3IDIxLjI2NEM0Ny4wMjU1IDIzLjA2MjggNDcuOTc1NiAyNS4wNTI4IDQ4LjQ5MjggMjcuMDM5M0M0OC41NzIgMjcuMzE3NiA0OC42Mjk5IDI3LjU5MzEgNDguNjgzOSAyNy44NjU5QzQ4LjcxNTQgMjguMDQyOCA0OC43NTYzIDI4LjIxNDUgNDguNzg5MiAyOC4zNjM2QzQ4LjgwMzcgMjguNDU0MSA0OC44MjA4IDI4LjU0MDYgNDguODQ0NSAyOC42MjU4QzQ4Ljg3NDkgMjguNzQ0MyA0OC44OTg2IDI4Ljg2NCA0OC45MTE2IDI4Ljk2NTFMNDguOTc5MyAyOS42MDQ3QzQ4Ljk5MjIgMjkuNzc0OCA0OS4wMTMyIDI5LjkzMzEgNDkuMDMwMSAzMC4wODg3QzQ5LjA2NjggMzAuMzI2OCA0OS4wODg5IDMwLjU2MDggNDkuMDk2NCAzMC43NTYxTDQ5LjEwODMgMzEuOTAwMUM0OS4xMzEyIDMyLjMzMDcgNDkuMDg5IDMyLjcxMTYgNDkuMDUyMiAzMy4wNjczQzQ5LjAzODQgMzMuMjU5OCA0OS4wMTI2IDMzLjQ0NDMgNDkuMDEyMyAzMy41ODI0QzQ4Ljk5NjEgMzMuNjkyNiA0OC45OTE4IDMzLjc5MzUgNDguOTgzNiAzMy44OTE3QzQ4Ljk3NTMgMzQuMDA3MiA0OC45NzI0IDM0LjExNDggNDguOTQxNCAzNC4yNTU0TDQ4LjU0NDkgMzYuMzA1OUM0OC4zMTM0IDM3Ljg2MjMgNDkuMzc5MyAzOS4zMzY1IDUwLjk0ODggMzkuNTgyMkM1Mi4wNDE3IDM5Ljc2MDEgNTMuMTUzNiAzOS4yODE5IDUzLjc3MTEgMzguMzY2NEM1NC4wMDYzIDM4LjAxNzYgNTQuMTYwNCAzNy42MjU3IDU0LjIyMjcgMzcuMjA2NEw1NC41MjE3IDM1LjI1NzRDNTQuNTUxNCAzNS4wNzU2IDU0LjU3MiAzNC44MyA1NC41ODQ2IDM0LjU3OTFMNTQuNjAyOCAzNC4yMzM4QzU0LjYwOTggMzQuMDU5OCA1NC42MjIzIDMzLjg3NzkgNTQuNjM0NyAzMy42Nzg4QzU0LjY3MzQgMzMuMTA1MiA1NC43MTYzIDMyLjQ0NzkgNTQuNjYxOSAzMS44MDU4TDU0LjU4NjcgMzAuNDI4OUM1NC41NjIyIDMwLjA5NTIgNTQuNTA5NyAyOS43NiA1NC40NTU5IDI5LjQxODFDNTQuNDMxIDI5LjI1NzIgNTQuNDA0OCAyOS4wODk2IDU0LjM4MjYgMjguOTA3NEw1NC4yNjg3IDI4LjEwNEM1NC4yMzMyIDI3LjkyNDQgNTQuMTgwNCAyNy43MjczIDU0LjEzMjkgMjcuNTM5Nkw1NC4wNjQzIDI3LjI0NTRDNTQuMDE5NSAyNy4wNzEgNTMuOTc3MyAyNi44OTI3IDUzLjkzMzggMjYuNzA3NkM1My44NDU1IDI2LjMzMDkgNTMuNzQ3OSAyNS45NDIyIDUzLjYxMyAyNS41NTcxQzUyLjg0IDIzLjAyOTIgNTEuNTM4MyAyMC41MTk0IDQ5LjgzMzggMTguMjc5OUM0Ny44NTQ0IDE1LjY4MiA0NS4zMzMzIDEzLjUwODcgNDIuNTU2MyAxMS45ODE2WiIgZmlsbD0iIzQ5NDVGRiIvPgo8L3N2Zz4K"
                              />
                            </div>
                          </div>
                        </div>
                      </td>
                    </tr>
                  </tbody>
                </table>
              </div>
            </div>
          </div>
          <div
            class="c48"
          >
            <div
              class="c49"
            >
              <div
                class="c50"
              >
                <div>
                  <div
                    class="c51"
                  >
                    <div
                      class="c52 c53"
                    >
                      <button
                        aria-disabled="false"
                        aria-expanded="false"
                        aria-haspopup="listbox"
                        aria-label="Entries per page"
                        aria-labelledby="select-1-label select-1-content"
                        class="c54"
                        id="select-1"
                        type="button"
                      />
                      <div
                        class="c55 c56"
                      >
                        <div
                          class="c52"
                        >
                          <div
                            class="c57"
                          >
                            <span
                              class="c58"
                              id="select-1-content"
                            >
                              10
                            </span>
                          </div>
                        </div>
                        <div
                          class="c52"
                        >
                          <button
                            aria-hidden="true"
                            class="c59 c60 c61"
                            tabindex="-1"
                            type="button"
                          >
                            <svg
                              fill="none"
                              height="1em"
                              viewBox="0 0 14 8"
                              width="1em"
                              xmlns="http://www.w3.org/2000/svg"
                            >
                              <path
                                clip-rule="evenodd"
                                d="M14 .889a.86.86 0 01-.26.625L7.615 7.736A.834.834 0 017 8a.834.834 0 01-.615-.264L.26 1.514A.861.861 0 010 .889c0-.24.087-.45.26-.625A.834.834 0 01.875 0h12.25c.237 0 .442.088.615.264a.86.86 0 01.26.625z"
                                fill="#32324D"
                                fill-rule="evenodd"
                              />
                            </svg>
                          </button>
                        </div>
                      </div>
                    </div>
                  </div>
                </div>
                <div
                  class="c62"
                >
                  <label
                    class="c37"
                    for="page-size"
                  >
                    Entries per page
                  </label>
                </div>
              </div>
              <nav
                aria-label="pagination"
<<<<<<< HEAD
                class="sc-bAffKu"
=======
                class="sc-bTRMho"
>>>>>>> 41a7f31e
              >
                <ul
                  class="c63 c64"
                >
                  <li>
                    <a
                      aria-current="page"
                      aria-disabled="true"
                      class="c65 c66 active"
                      href="/settings/user"
                      tabindex="-1"
                    >
                      <div
                        class="c67"
                      >
                        Go to previous page
                      </div>
                      <svg
                        aria-hidden="true"
                        fill="none"
                        height="1em"
                        viewBox="0 0 10 16"
                        width="1em"
                        xmlns="http://www.w3.org/2000/svg"
                      >
                        <path
                          d="M9.88 14.12L3.773 8 9.88 1.88 8 0 0 8l8 8 1.88-1.88z"
                          fill="#32324D"
                        />
                      </svg>
                    </a>
                  </li>
                  <li>
                    <a
                      aria-current="page"
                      aria-disabled="false"
                      class="c65 c68 active"
                      href="/settings/user?pageSize=10&page=1&sort=firstname"
                    >
                      <div
                        class="c67"
                      >
                        Go to next page
                      </div>
                      <svg
                        aria-hidden="true"
                        fill="none"
                        height="1em"
                        viewBox="0 0 10 16"
                        width="1em"
                        xmlns="http://www.w3.org/2000/svg"
                      >
                        <path
                          d="M0 1.88L6.107 8 0 14.12 1.88 16l8-8-8-8L0 1.88z"
                          fill="#32324D"
                        />
                      </svg>
                    </a>
                  </li>
                </ul>
              </nav>
            </div>
          </div>
        </div>
      </main>
    `);
  });

  it('should show a list of users', async () => {
    const history = createMemoryHistory();
    history.push('/settings/user?pageSize=10&page=1&sort=firstname');
    const app = makeApp(history);

    const { getByText } = render(app);

    await waitFor(() => {
      expect(getByText('soup')).toBeInTheDocument();
      expect(getByText('dummy')).toBeInTheDocument();
      expect(getByText('Active')).toBeInTheDocument();
      expect(getByText('Inactive')).toBeInTheDocument();
    });
  });

  it('should not show the create button when the user does not have the rights to create', async () => {
    useRBAC.mockImplementationOnce(() => ({
      allowedActions: { canCreate: false, canDelete: true, canRead: true, canUpdate: true },
    }));

    const history = createMemoryHistory();
    history.push('/settings/user?pageSize=10&page=1&sort=firstname');
    const app = makeApp(history);

    const { queryByTestId } = render(app);

    await waitFor(() => {
      expect(queryByTestId('create-user-button')).not.toBeInTheDocument();
    });
  });
});<|MERGE_RESOLUTION|>--- conflicted
+++ resolved
@@ -1561,11 +1561,7 @@
               </div>
               <nav
                 aria-label="pagination"
-<<<<<<< HEAD
-                class="sc-bAffKu"
-=======
-                class="sc-bTRMho"
->>>>>>> 41a7f31e
+                class="sc-dHnuKO"
               >
                 <ul
                   class="c63 c64"
