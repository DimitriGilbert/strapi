import React, { useEffect, useRef, useReducer, useMemo } from 'react';
import { useIntl } from 'react-intl';
import {
  SettingsPageTitle,
  useFocusWhenNavigate,
  Form,
  useOverlayBlocker,
  useNotification,
  useTracking,
  useGuidedTour,
  Link,
  usePersistentState,
  useRBAC,
} from '@strapi/helper-plugin';
import { HeaderLayout, ContentLayout } from '@strapi/design-system/Layout';
import { Main } from '@strapi/design-system/Main';
import { Button } from '@strapi/design-system/Button';
import Check from '@strapi/icons/Check';
import ArrowLeft from '@strapi/icons/ArrowLeft';
import { Formik } from 'formik';
import { Stack } from '@strapi/design-system/Stack';
import { Box } from '@strapi/design-system/Box';
import { Typography } from '@strapi/design-system/Typography';
import { Grid, GridItem } from '@strapi/design-system/Grid';
import { TextInput } from '@strapi/design-system/TextInput';
import { Textarea } from '@strapi/design-system/Textarea';
import { Select, Option } from '@strapi/design-system/Select';
import { get } from 'lodash';
import { useRouteMatch, useHistory } from 'react-router-dom';
import { useQuery } from 'react-query';
import { formatAPIErrors } from '../../../../../utils';
import { axiosInstance } from '../../../../../core/utils';
import { getDateOfExpiration, schema, getActionsState } from './utils';
import LoadingView from './components/LoadingView';
import HeaderContentBox from './components/ContentBox';
import Permissions from './components/Permissions';
import adminPermissions from '../../../../../permissions';
import { ApiTokenPermissionsContextProvider } from '../../../../../contexts/ApiTokenPermissions';
import { data as permissions } from './utils/tests/dataMock';
import init from './init';
import reducer, { initialState } from './reducer';

const ApiTokenCreateView = () => {
  let apiToken;
  useFocusWhenNavigate();
  const { formatMessage } = useIntl();
  const { lockApp, unlockApp } = useOverlayBlocker();
  const toggleNotification = useNotification();
  const history = useHistory();
  const { trackUsage } = useTracking();
  const trackUsageRef = useRef(trackUsage);
  const { setCurrentStep } = useGuidedTour();
  const {
    allowedActions: { canCreate, canUpdate },
  } = useRBAC(adminPermissions.settings['api-tokens']);
  const [state, dispatch] = useReducer(reducer, initialState, state => init(state, permissions));
  const [lang] = usePersistentState('strapi-admin-language', 'en');

  const {
    params: { id },
  } = useRouteMatch('/settings/api-tokens/:id');

  const isCreating = id === 'create';

  useEffect(() => {
    trackUsageRef.current(isCreating ? 'didAddTokenFromList' : 'didEditTokenFromList');
  }, [isCreating]);

  if (history.location.state?.apiToken.accessKey) {
    apiToken = history.location.state.apiToken;
  }

  const { status, data } = useQuery(
    ['api-token', id],
    async () => {
      const {
        data: { data },
      } = await axiosInstance.get(`/admin/api-tokens/${id}`);

      return data;
    },
    {
      enabled: !isCreating && !apiToken,
      onError() {
        toggleNotification({
          type: 'warning',
          message: { id: 'notification.error', defaultMessage: 'An error occured' },
        });
      },
    }
  );

  if (data) {
    apiToken = data;
  }

  const handleSubmit = async (body, actions) => {
    trackUsageRef.current(isCreating ? 'willCreateToken' : 'willEditToken');
    lockApp();

    try {
      const {
        data: { data: response },
      } = isCreating
        ? await axiosInstance.post(`/admin/api-tokens`, body)
        : await axiosInstance.put(`/admin/api-tokens/${id}`, {
            name: body.name,
            description: body.description,
            type: body.type,
          });

      apiToken = response;

      toggleNotification({
        type: 'success',
        message: formatMessage({ id: 'notification.success.saved', defaultMessage: 'Saved' }),
      });

      trackUsageRef.current(isCreating ? 'didCreateToken' : 'didEditToken', {
        type: apiToken.type,
      });

      if (isCreating) {
        history.replace(`/settings/api-tokens/${response.id}`, { apiToken: response });
        setCurrentStep('apiTokens.success');
      }
    } catch (err) {
      const errors = formatAPIErrors(err.response.data);
      actions.setErrors(errors);

      toggleNotification({
        type: 'warning',
        message: get(err, 'response.data.message', 'notification.error'),
      });
    }

    unlockApp();
  };

  const hasAllActionsSelected = useMemo(() => {
    const {
      modifiedData: { collectionTypes, singleTypes, custom },
    } = state;

    const dataToCheck = { ...collectionTypes, ...singleTypes, ...custom };

    const areAllActionsSelected = getActionsState(dataToCheck, true);

    return areAllActionsSelected;
  }, [state]);

  const hasAllActionsNotSelected = useMemo(() => {
    const {
      modifiedData: { collectionTypes, singleTypes, custom },
    } = state;

    const dataToCheck = { ...collectionTypes, ...singleTypes, ...custom };

    const areAllActionsNotSelected = getActionsState(dataToCheck, false);

    return areAllActionsNotSelected;
  }, [state]);

  const hasReadOnlyActionsSelected = useMemo(() => {
    const {
      modifiedData: { collectionTypes, singleTypes, custom },
    } = state;

    const dataToCheck = { ...collectionTypes, ...singleTypes, ...custom };

    const areAllActionsReadOnly = getActionsState(dataToCheck, false, ['find', 'findOne']);

    return areAllActionsReadOnly;
  }, [state]);

  const tokenTypeValue = useMemo(() => {
    if (hasAllActionsSelected && !hasReadOnlyActionsSelected) return 'full-access';

    if (hasReadOnlyActionsSelected) return 'read-only';

    if (hasAllActionsNotSelected) return null;

    return 'custom';
  }, [hasAllActionsSelected, hasReadOnlyActionsSelected, hasAllActionsNotSelected]);

  const handleChangeCheckbox = ({ target: { name, value } }) => {
    dispatch({
      type: 'ON_CHANGE',
      name,
      value,
    });
  };

  const handleChangeSelectAllCheckbox = ({ target: { name, value } }) =>
    dispatch({
      type: 'ON_CHANGE_SELECT_ALL',
      keys: name.split('.'),
      value,
    });

  const handleChangeSelectApiTokenType = ({ target: { value } }) => {
    const { modifiedData } = state;

    if (value === 'full-access') {
      Object.keys(modifiedData).forEach(contentTypes => {
        Object.keys(modifiedData[contentTypes]).forEach(contentType => {
          dispatch({
            type: 'ON_CHANGE_SELECT_ALL',
            keys: [contentTypes, contentType],
            value: true,
          });
        });
      });
    }
    if (value === 'read-only') {
      Object.keys(modifiedData).forEach(contentTypes => {
        Object.keys(modifiedData[contentTypes]).forEach(contentType => {
          dispatch({
            type: 'ON_CHANGE_READ_ONLY',
            keys: [contentTypes, contentType],
            value: false,
          });
        });
      });
    }
  };

  const providerValue = {
    ...state,
    onChange: handleChangeCheckbox,
    onChangeSelectAll: handleChangeSelectAllCheckbox,
  };

  const canEditInputs = (canUpdate && !isCreating) || (canCreate && isCreating);
  const isLoading = !isCreating && !apiToken && status !== 'success';

  if (isLoading) {
    return <LoadingView apiTokenName={apiToken?.name} />;
  }

  return (
    <ApiTokenPermissionsContextProvider value={providerValue}>
      <Main>
        <SettingsPageTitle name="API Tokens" />
        <Formik
          validationSchema={schema}
          validateOnChange={false}
          initialValues={{
            name: apiToken?.name || '',
            description: apiToken?.description || '',
            type: apiToken?.type,
            duration: apiToken?.duration,
          }}
          onSubmit={handleSubmit}
        >
          {({ errors, handleChange, isSubmitting, values }) => {
            return (
              <Form>
                <HeaderLayout
                  title={
                    apiToken?.name ||
                    formatMessage({
                      id: 'Settings.apiTokens.createPage.title',
                      defaultMessage: 'Create API Token',
                    })
                  }
                  primaryAction={
                    canEditInputs && (
                      <Button
                        disabled={isSubmitting}
                        loading={isSubmitting}
                        startIcon={<Check />}
                        type="submit"
                        size="L"
                      >
                        {formatMessage({
                          id: 'global.save',
                          defaultMessage: 'Save',
                        })}
<<<<<<< HEAD
                      </Button>
                    )
                  }
                  navigationAction={
                    <Link startIcon={<ArrowLeft />} to="/settings/api-tokens">
                      {formatMessage({
                        id: 'global.back',
                        defaultMessage: 'Back',
                      })}
                    </Link>
                  }
                />
                <ContentLayout>
                  <Stack spacing={6}>
                    {Boolean(apiToken?.name) && <HeaderContentBox apiToken={apiToken.accessKey} />}
                    <Box
                      background="neutral0"
                      hasRadius
                      shadow="filterShadow"
                      paddingTop={6}
                      paddingBottom={6}
                      paddingLeft={7}
                      paddingRight={7}
                    >
                      <Stack spacing={4}>
                        <Typography variant="delta" as="h2">
                          {formatMessage({
                            id: 'global.details',
                            defaultMessage: 'Details',
                          })}
                        </Typography>
                        <Grid gap={5}>
                          <GridItem key="name" col={6} xs={12}>
                            <TextInput
                              name="name"
                              error={
                                errors.name
                                  ? formatMessage(
                                      errors.name?.id
                                        ? errors.name
                                        : { id: errors.name, defaultMessage: errors.name }
                                    )
                                  : null
                              }
                              label={formatMessage({
                                id: 'Settings.apiTokens.form.name',
                                defaultMessage: 'Name',
                              })}
                              onChange={handleChange}
                              value={values.name}
                              disabled={!canEditInputs}
                              required
                            />
                          </GridItem>
                          <GridItem key="description" col={6} xs={12}>
                            <Textarea
                              label={formatMessage({
                                id: 'Settings.apiTokens.form.description',
                                defaultMessage: 'Description',
=======
                      </Typography>
                      <Grid gap={5}>
                        <GridItem key="name" col={6} xs={12}>
                          <TextInput
                            name="name"
                            error={
                              errors.name
                                ? formatMessage(
                                    errors.name?.id
                                      ? errors.name
                                      : { id: errors.name, defaultMessage: errors.name }
                                  )
                                : null
                            }
                            label={formatMessage({
                              id: 'Settings.apiTokens.form.name',
                              defaultMessage: 'Name',
                            })}
                            onChange={handleChange}
                            value={values.name}
                            required
                          />
                        </GridItem>
                        <GridItem key="description" col={6} xs={12}>
                          <Textarea
                            label={formatMessage({
                              id: 'Settings.apiTokens.form.description',
                              defaultMessage: 'Description',
                            })}
                            name="description"
                            error={
                              errors.description
                                ? formatMessage(
                                    errors.description?.id
                                      ? errors.description
                                      : {
                                          id: errors.description,
                                          defaultMessage: errors.description,
                                        }
                                  )
                                : null
                            }
                            onChange={handleChange}
                          >
                            {values.description}
                          </Textarea>
                        </GridItem>
                        <GridItem key="type" col={6} xs={12}>
                          <Select
                            name="type"
                            label={formatMessage({
                              id: 'Settings.apiTokens.form.type',
                              defaultMessage: 'Token type',
                            })}
                            value={values.type}
                            error={
                              errors.type
                                ? formatMessage(
                                    errors.type?.id
                                      ? errors.type
                                      : { id: errors.type, defaultMessage: errors.type }
                                  )
                                : null
                            }
                            onChange={(value) => {
                              handleChange({ target: { name: 'type', value } });
                            }}
                          >
                            <Option value="read-only">
                              {formatMessage({
                                id: 'Settings.apiTokens.types.read-only',
                                defaultMessage: 'Read-only',
>>>>>>> fc863acc
                              })}
                              name="description"
                              error={
                                errors.description
                                  ? formatMessage(
                                      errors.description?.id
                                        ? errors.description
                                        : {
                                            id: errors.description,
                                            defaultMessage: errors.description,
                                          }
                                    )
                                  : null
                              }
                              onChange={handleChange}
                              disabled={!canEditInputs}
                            >
                              {values.description}
                            </Textarea>
                          </GridItem>
                          <GridItem key="duration" col={6} xs={12}>
                            <Select
                              name="duration"
                              label={formatMessage({
                                id: 'Settings.apiTokens.form.duration',
                                defaultMessage: 'Token duration',
                              })}
                              value={isCreating ? values.duration : '7'}
                              error={
                                errors.duration
                                  ? formatMessage(
                                      errors.duration?.id
                                        ? errors.duration
                                        : { id: errors.duration, defaultMessage: errors.duration }
                                    )
                                  : null
                              }
                              onChange={value => {
                                handleChange({ target: { name: 'duration', value } });
                              }}
                              required
                              disabled={!isCreating}
                              placeholder="Select"
                            >
                              <Option value="7">
                                {formatMessage({
                                  id: 'Settings.apiTokens.duration.7-days',
                                  defaultMessage: '7 days',
                                })}
                              </Option>
                              <Option value="30">
                                {formatMessage({
                                  id: 'Settings.apiTokens.duration.30-days',
                                  defaultMessage: '30 days',
                                })}
                              </Option>
                              <Option value="90">
                                {formatMessage({
                                  id: 'Settings.apiTokens.duration.90-days',
                                  defaultMessage: '90 days',
                                })}
                              </Option>
                              <Option value="unlimited">
                                {formatMessage({
                                  id: 'Settings.apiTokens.duration.unlimited',
                                  defaultMessage: 'Unlimited',
                                })}
                              </Option>
                            </Select>
                            <Typography variant="pi" textColor="neutral600">
                              {!isCreating &&
                                `${formatMessage({
                                  id: 'Settings.apiTokens.duration.expiration-date',
                                  defaultMessage: 'Expiration date',
                                })}: ${getDateOfExpiration(
                                  apiToken?.createdAt,
                                  values.duration || '7',
                                  lang
                                )}`}
                            </Typography>
                          </GridItem>

                          <GridItem key="type" col={6} xs={12}>
                            <Select
                              name="type"
                              label={formatMessage({
                                id: 'Settings.apiTokens.form.type',
                                defaultMessage: 'Token type',
                              })}
                              value={tokenTypeValue}
                              error={
                                errors.type
                                  ? formatMessage(
                                      errors.type?.id
                                        ? errors.type
                                        : { id: errors.type, defaultMessage: errors.type }
                                    )
                                  : null
                              }
                              onChange={value => {
                                handleChangeSelectApiTokenType({ target: { value } });
                                handleChange({ target: { name: 'type', value } });
                              }}
                              placeholder="Select"
                              required
                              disabled={!canEditInputs}
                            >
                              <Option value="read-only">
                                {formatMessage({
                                  id: 'Settings.apiTokens.types.read-only',
                                  defaultMessage: 'Read-only',
                                })}
                              </Option>
                              <Option value="full-access">
                                {formatMessage({
                                  id: 'Settings.apiTokens.types.full-access',
                                  defaultMessage: 'Full access',
                                })}
                              </Option>
                              <Option value="custom">
                                {formatMessage({
                                  id: 'Settings.apiTokens.types.custom',
                                  defaultMessage: 'Custom',
                                })}
                              </Option>
                            </Select>
                          </GridItem>
                        </Grid>
                      </Stack>
                    </Box>
                    <Permissions disabled={!canEditInputs} />
                  </Stack>
                </ContentLayout>
              </Form>
            );
          }}
        </Formik>
      </Main>
    </ApiTokenPermissionsContextProvider>
  );
};

export default ApiTokenCreateView;<|MERGE_RESOLUTION|>--- conflicted
+++ resolved
@@ -53,7 +53,7 @@
   const {
     allowedActions: { canCreate, canUpdate },
   } = useRBAC(adminPermissions.settings['api-tokens']);
-  const [state, dispatch] = useReducer(reducer, initialState, state => init(state, permissions));
+  const [state, dispatch] = useReducer(reducer, initialState, (state) => init(state, permissions));
   const [lang] = usePersistentState('strapi-admin-language', 'en');
 
   const {
@@ -202,8 +202,8 @@
     const { modifiedData } = state;
 
     if (value === 'full-access') {
-      Object.keys(modifiedData).forEach(contentTypes => {
-        Object.keys(modifiedData[contentTypes]).forEach(contentType => {
+      Object.keys(modifiedData).forEach((contentTypes) => {
+        Object.keys(modifiedData[contentTypes]).forEach((contentType) => {
           dispatch({
             type: 'ON_CHANGE_SELECT_ALL',
             keys: [contentTypes, contentType],
@@ -213,8 +213,8 @@
       });
     }
     if (value === 'read-only') {
-      Object.keys(modifiedData).forEach(contentTypes => {
-        Object.keys(modifiedData[contentTypes]).forEach(contentType => {
+      Object.keys(modifiedData).forEach((contentTypes) => {
+        Object.keys(modifiedData[contentTypes]).forEach((contentType) => {
           dispatch({
             type: 'ON_CHANGE_READ_ONLY',
             keys: [contentTypes, contentType],
@@ -277,7 +277,6 @@
                           id: 'global.save',
                           defaultMessage: 'Save',
                         })}
-<<<<<<< HEAD
                       </Button>
                     )
                   }
@@ -337,80 +336,6 @@
                               label={formatMessage({
                                 id: 'Settings.apiTokens.form.description',
                                 defaultMessage: 'Description',
-=======
-                      </Typography>
-                      <Grid gap={5}>
-                        <GridItem key="name" col={6} xs={12}>
-                          <TextInput
-                            name="name"
-                            error={
-                              errors.name
-                                ? formatMessage(
-                                    errors.name?.id
-                                      ? errors.name
-                                      : { id: errors.name, defaultMessage: errors.name }
-                                  )
-                                : null
-                            }
-                            label={formatMessage({
-                              id: 'Settings.apiTokens.form.name',
-                              defaultMessage: 'Name',
-                            })}
-                            onChange={handleChange}
-                            value={values.name}
-                            required
-                          />
-                        </GridItem>
-                        <GridItem key="description" col={6} xs={12}>
-                          <Textarea
-                            label={formatMessage({
-                              id: 'Settings.apiTokens.form.description',
-                              defaultMessage: 'Description',
-                            })}
-                            name="description"
-                            error={
-                              errors.description
-                                ? formatMessage(
-                                    errors.description?.id
-                                      ? errors.description
-                                      : {
-                                          id: errors.description,
-                                          defaultMessage: errors.description,
-                                        }
-                                  )
-                                : null
-                            }
-                            onChange={handleChange}
-                          >
-                            {values.description}
-                          </Textarea>
-                        </GridItem>
-                        <GridItem key="type" col={6} xs={12}>
-                          <Select
-                            name="type"
-                            label={formatMessage({
-                              id: 'Settings.apiTokens.form.type',
-                              defaultMessage: 'Token type',
-                            })}
-                            value={values.type}
-                            error={
-                              errors.type
-                                ? formatMessage(
-                                    errors.type?.id
-                                      ? errors.type
-                                      : { id: errors.type, defaultMessage: errors.type }
-                                  )
-                                : null
-                            }
-                            onChange={(value) => {
-                              handleChange({ target: { name: 'type', value } });
-                            }}
-                          >
-                            <Option value="read-only">
-                              {formatMessage({
-                                id: 'Settings.apiTokens.types.read-only',
-                                defaultMessage: 'Read-only',
->>>>>>> fc863acc
                               })}
                               name="description"
                               error={
@@ -448,7 +373,7 @@
                                     )
                                   : null
                               }
-                              onChange={value => {
+                              onChange={(value) => {
                                 handleChange({ target: { name: 'duration', value } });
                               }}
                               required
@@ -510,7 +435,7 @@
                                     )
                                   : null
                               }
-                              onChange={value => {
+                              onChange={(value) => {
                                 handleChangeSelectApiTokenType({ target: { value } });
                                 handleChange({ target: { name: 'type', value } });
                               }}
