{
  "name": "@strapi/admin",
  "version": "4.15.4",
  "description": "Strapi Admin",
  "repository": {
    "type": "git",
    "url": "git://github.com/strapi/strapi.git"
  },
  "license": "SEE LICENSE IN LICENSE",
  "author": {
    "name": "Strapi Solutions SAS",
    "email": "hi@strapi.io",
    "url": "https://strapi.io"
  },
  "maintainers": [
    {
      "name": "Strapi Solutions SAS",
      "email": "hi@strapi.io",
      "url": "https://strapi.io"
    }
  ],
  "exports": {
    ".": {
      "types": "./index.d.ts",
      "source": "./index.js",
      "require": "./index.js",
      "default": "./index.js"
    },
    "./strapi-admin": {
      "types": "./dist/admin/src/index.d.ts",
      "source": "./admin/src/index.ts",
      "import": "./dist/admin/index.mjs",
      "require": "./dist/admin/index.js",
      "default": "./dist/admin/index.js"
    },
    "./strapi-server": {
      "source": "./server/src/index.js",
      "require": "./strapi-server.js",
      "default": "./strapi-server.js"
    },
    "./cli": {
      "types": "./dist/cli/index.d.ts",
      "source": "./_internal/index.ts",
      "import": "./dist/cli.mjs",
      "require": "./dist/cli.js",
      "default": "./dist/cli.js"
    },
    "./package.json": "./package.json"
  },
  "files": [
    "./dist",
    "strapi-server.js",
    "server",
    "ee/strapi-server.js",
    "ee/server/**",
    "index.js",
    "index.d.ts"
  ],
  "scripts": {
    "build": "pack-up build",
    "clean": "run -T rimraf ./dist",
    "lint": "run -T eslint .",
    "prepublishOnly": "yarn build",
    "test:front": "run -T cross-env IS_EE=true jest --config ./jest.config.front.js",
    "test:front:watch": "run -T cross-env IS_EE=true jest --config ./jest.config.front.js --watchAll",
    "test:ts": "run -T tsc -p tsconfig.json",
    "test:ts:front": "run -T tsc -p admin/tsconfig.json",
    "test:unit": "run -T jest",
    "test:unit:watch": "run -T jest --watch",
    "watch": "pack-up watch"
  },
  "dependencies": {
    "@casl/ability": "6.5.0",
    "@pmmmwh/react-refresh-webpack-plugin": "0.5.10",
    "@radix-ui/react-context": "1.0.1",
    "@radix-ui/react-toolbar": "1.0.4",
    "@reduxjs/toolkit": "1.9.7",
<<<<<<< HEAD
    "@strapi/data-transfer": "4.15.4",
    "@strapi/design-system": "1.13.0",
    "@strapi/helper-plugin": "4.15.4",
=======
    "@strapi/data-transfer": "4.15.2",
    "@strapi/design-system": "1.13.1",
    "@strapi/helper-plugin": "4.15.2",
>>>>>>> d999ad0b
    "@strapi/icons": "1.13.0",
    "@strapi/permissions": "4.15.4",
    "@strapi/provider-audit-logs-local": "4.15.4",
    "@strapi/types": "4.15.4",
    "@strapi/typescript-utils": "4.15.4",
    "@strapi/utils": "4.15.4",
    "axios": "1.5.0",
    "bcryptjs": "2.4.3",
    "boxen": "5.1.2",
    "browserslist": "^4.22.1",
    "browserslist-to-esbuild": "1.2.0",
    "chalk": "^4.1.2",
    "chokidar": "3.5.3",
    "codemirror5": "npm:codemirror@^5.65.11",
    "cross-env": "^7.0.3",
    "css-loader": "^6.8.1",
    "date-fns": "2.30.0",
    "dotenv": "14.2.0",
    "esbuild": "0.19.2",
    "esbuild-loader": "^2.21.0",
    "esbuild-register": "3.5.0",
    "execa": "5.1.1",
    "fast-deep-equal": "3.1.3",
    "find-root": "1.1.0",
    "fork-ts-checker-webpack-plugin": "8.0.0",
    "formik": "2.4.0",
    "fractional-indexing": "3.2.0",
    "fs-extra": "10.0.0",
    "highlight.js": "^10.4.1",
    "history": "^4.9.0",
    "html-webpack-plugin": "5.5.0",
    "immer": "9.0.19",
    "inquirer": "8.2.5",
    "invariant": "^2.2.4",
    "js-cookie": "2.2.1",
    "jsonwebtoken": "9.0.0",
    "koa-compose": "4.1.0",
    "koa-passport": "5.0.0",
    "koa-static": "5.0.0",
    "koa2-ratelimit": "^1.1.2",
    "lodash": "4.17.21",
    "markdown-it": "^12.3.2",
    "markdown-it-abbr": "^1.0.4",
    "markdown-it-container": "^3.0.0",
    "markdown-it-deflist": "^2.1.0",
    "markdown-it-emoji": "^2.0.0",
    "markdown-it-footnote": "^3.0.3",
    "markdown-it-ins": "^3.0.1",
    "markdown-it-mark": "^3.0.1",
    "markdown-it-sub": "^1.0.0",
    "markdown-it-sup": "1.0.0",
    "mini-css-extract-plugin": "2.7.6",
    "node-schedule": "2.1.0",
    "ora": "5.4.1",
    "outdent": "0.8.0",
    "p-map": "4.0.0",
    "passport-local": "1.0.0",
    "pluralize": "8.0.0",
    "prettier": "2.8.4",
    "prop-types": "^15.8.1",
    "qs": "6.11.1",
    "react": "^18.2.0",
    "react-dnd": "15.1.2",
    "react-dnd-html5-backend": "15.1.3",
    "react-dom": "^18.2.0",
    "react-error-boundary": "3.1.4",
    "react-helmet": "^6.1.0",
    "react-intl": "6.4.1",
    "react-is": "^18.2.0",
    "react-query": "3.39.3",
    "react-redux": "8.1.1",
    "react-refresh": "0.14.0",
    "react-router-dom": "5.3.4",
    "react-select": "5.7.0",
    "react-window": "1.8.8",
    "read-pkg-up": "7.0.1",
    "resolve-from": "5.0.0",
    "rimraf": "3.0.2",
    "sanitize-html": "2.11.0",
    "semver": "7.5.4",
    "sift": "16.0.1",
    "slate": "0.94.1",
    "slate-history": "0.93.0",
    "slate-react": "0.98.3",
    "style-loader": "3.3.1",
    "styled-components": "5.3.3",
    "typescript": "5.2.2",
    "webpack": "^5.88.1",
    "webpack-bundle-analyzer": "^4.9.0",
    "webpack-dev-middleware": "6.1.1",
    "webpack-hot-middleware": "2.25.4",
    "yup": "0.32.9"
  },
  "devDependencies": {
    "@strapi/admin-test-utils": "4.15.4",
    "@strapi/pack-up": "4.15.4",
    "@strapi/strapi": "4.15.4",
    "@testing-library/dom": "9.2.0",
    "@testing-library/react": "14.0.0",
    "@testing-library/user-event": "14.4.3",
    "@types/find-root": "1.1.3",
    "@types/invariant": "2.2.36",
    "@types/js-cookie": "3.0.5",
    "@types/pluralize": "0.0.32",
    "@types/webpack-bundle-analyzer": "4.6.2",
    "@types/webpack-hot-middleware": "2.25.8",
    "msw": "1.3.0",
    "vite": "4.4.9"
  },
  "peerDependencies": {
    "@strapi/data-transfer": "4.15.2",
    "@strapi/strapi": "^4.3.4",
    "react": "^17.0.0 || ^18.0.0",
    "react-dom": "^17.0.0 || ^18.0.0",
    "react-router-dom": "^5.2.0",
    "styled-components": "^5.2.1"
  },
  "engines": {
    "node": ">=18.0.0 <=20.x.x",
    "npm": ">=6.0.0"
  },
  "nx": {
    "targets": {
      "build": {
        "outputs": [
          "{projectRoot}/build"
        ]
      }
    }
  }
}<|MERGE_RESOLUTION|>--- conflicted
+++ resolved
@@ -75,15 +75,9 @@
     "@radix-ui/react-context": "1.0.1",
     "@radix-ui/react-toolbar": "1.0.4",
     "@reduxjs/toolkit": "1.9.7",
-<<<<<<< HEAD
     "@strapi/data-transfer": "4.15.4",
-    "@strapi/design-system": "1.13.0",
+    "@strapi/design-system": "1.13.1",
     "@strapi/helper-plugin": "4.15.4",
-=======
-    "@strapi/data-transfer": "4.15.2",
-    "@strapi/design-system": "1.13.1",
-    "@strapi/helper-plugin": "4.15.2",
->>>>>>> d999ad0b
     "@strapi/icons": "1.13.0",
     "@strapi/permissions": "4.15.4",
     "@strapi/provider-audit-logs-local": "4.15.4",
@@ -194,7 +188,7 @@
     "vite": "4.4.9"
   },
   "peerDependencies": {
-    "@strapi/data-transfer": "4.15.2",
+    "@strapi/data-transfer": "4.15.4",
     "@strapi/strapi": "^4.3.4",
     "react": "^17.0.0 || ^18.0.0",
     "react-dom": "^17.0.0 || ^18.0.0",
