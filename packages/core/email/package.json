{
  "name": "@strapi/plugin-email",
  "version": "4.10.2",
  "description": "Easily configure your Strapi application to send emails.",
  "repository": {
    "type": "git",
    "url": "git://github.com/strapi/strapi.git"
  },
  "license": "SEE LICENSE IN LICENSE",
  "author": {
    "name": "Strapi Solutions SAS",
    "email": "hi@strapi.io",
    "url": "https://strapi.io"
  },
  "maintainers": [
    {
      "name": "Strapi Solutions SAS",
      "email": "hi@strapi.io",
      "url": "https://strapi.io"
    }
  ],
  "scripts": {
    "test:front": "run -T cross-env IS_EE=true jest --config ./jest.config.front.js",
    "test:front:watch": "run -T cross-env IS_EE=true jest --config ./jest.config.front.js --watchAll",
    "test:front:ce": "run -T cross-env IS_EE=false jest --config ./jest.config.front.js",
    "test:front:watch:ce": "run -T cross-env IS_EE=false jest --config ./jest.config.front.js --watchAll",
    "lint": "run -T eslint ."
  },
  "dependencies": {
<<<<<<< HEAD
    "@strapi/design-system": "1.7.2",
    "@strapi/icons": "1.7.2",
    "@strapi/provider-email-sendmail": "4.10.1",
    "@strapi/utils": "4.10.1",
=======
    "@strapi/design-system": "1.6.6",
    "@strapi/icons": "1.6.6",
    "@strapi/provider-email-sendmail": "4.10.2",
    "@strapi/utils": "4.10.2",
>>>>>>> 498c8d7c
    "lodash": "4.17.21",
    "prop-types": "^15.7.2",
    "react-intl": "6.4.1",
    "yup": "^0.32.9"
  },
  "devDependencies": {
    "@strapi/helper-plugin": "4.10.2",
    "@testing-library/react": "12.1.4",
    "msw": "1.0.0",
    "react": "^17.0.2",
    "react-dom": "^17.0.2",
    "react-router-dom": "5.3.4",
    "styled-components": "5.3.3"
  },
  "peerDependencies": {
    "react": "^17.0.2",
    "react-dom": "^17.0.2",
    "react-router-dom": "^5.3.4",
    "styled-components": "^5.3.3"
  },
  "engines": {
    "node": ">=14.19.1 <=18.x.x",
    "npm": ">=6.0.0"
  },
  "strapi": {
    "name": "email",
    "displayName": "Email",
    "description": "Configure your application to send emails.",
    "required": true,
    "kind": "plugin"
  }
}<|MERGE_RESOLUTION|>--- conflicted
+++ resolved
@@ -27,17 +27,10 @@
     "lint": "run -T eslint ."
   },
   "dependencies": {
-<<<<<<< HEAD
     "@strapi/design-system": "1.7.2",
     "@strapi/icons": "1.7.2",
-    "@strapi/provider-email-sendmail": "4.10.1",
-    "@strapi/utils": "4.10.1",
-=======
-    "@strapi/design-system": "1.6.6",
-    "@strapi/icons": "1.6.6",
     "@strapi/provider-email-sendmail": "4.10.2",
     "@strapi/utils": "4.10.2",
->>>>>>> 498c8d7c
     "lodash": "4.17.21",
     "prop-types": "^15.7.2",
     "react-intl": "6.4.1",
