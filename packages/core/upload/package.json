{
  "name": "@strapi/plugin-upload",
<<<<<<< HEAD
  "version": "4.10.8",
=======
  "version": "4.11.0",
>>>>>>> 0de06a00
  "description": "Makes it easy to upload images and files to your Strapi Application.",
  "license": "SEE LICENSE IN LICENSE",
  "author": {
    "name": "Strapi Solutions SAS",
    "email": "hi@strapi.io",
    "url": "https://strapi.io"
  },
  "maintainers": [
    {
      "name": "Strapi Solutions SAS",
      "email": "hi@strapi.io",
      "url": "https://strapi.io"
    }
  ],
  "scripts": {
    "test:unit": "run -T jest",
    "test:unit:watch": "run -T jest --watch",
    "test:front": "run -T cross-env IS_EE=true jest --config ./jest.config.front.js",
    "test:front:watch": "run -T cross-env IS_EE=true jest --config ./jest.config.front.js --watchAll",
    "test:front:ce": "run -T cross-env IS_EE=false jest --config ./jest.config.front.js",
    "test:front:watch:ce": "run -T cross-env IS_EE=false jest --config ./jest.config.front.js --watchAll",
    "lint": "run -T eslint ."
  },
  "dependencies": {
<<<<<<< HEAD
    "@strapi/design-system": "1.7.10",
    "@strapi/helper-plugin": "4.10.8",
    "@strapi/icons": "1.7.10",
    "@strapi/provider-upload-local": "4.10.8",
    "@strapi/utils": "4.10.8",
=======
    "@strapi/design-system": "1.8.0",
    "@strapi/helper-plugin": "4.11.0",
    "@strapi/icons": "1.8.0",
    "@strapi/provider-upload-local": "4.11.0",
    "@strapi/utils": "4.11.0",
>>>>>>> 0de06a00
    "axios": "1.4.0",
    "byte-size": "7.0.1",
    "cropperjs": "1.5.12",
    "date-fns": "2.30.0",
    "formik": "2.4.0",
    "fs-extra": "10.0.0",
    "immer": "9.0.19",
    "koa-range": "0.3.0",
    "koa-static": "5.0.0",
    "lodash": "4.17.21",
    "mime-types": "2.1.35",
    "prop-types": "^15.8.1",
    "qs": "6.11.1",
    "react-dnd": "15.1.2",
    "react-helmet": "^6.1.0",
    "react-intl": "6.4.1",
    "react-query": "3.39.3",
    "react-redux": "8.0.5",
    "react-select": "5.7.0",
    "sharp": "0.32.0",
    "yup": "^0.32.9"
  },
  "devDependencies": {
    "@testing-library/dom": "9.2.0",
    "@testing-library/react": "14.0.0",
    "@testing-library/user-event": "14.4.3",
    "msw": "1.2.1",
    "react": "^18.2.0",
    "react-dom": "^18.2.0",
    "react-router-dom": "5.3.4",
    "styled-components": "5.3.3"
  },
  "peerDependencies": {
    "react": "^17.0.0 || ^18.0.0",
    "react-dom": "^17.0.0 || ^18.0.0",
    "react-router-dom": "5.3.4",
    "styled-components": "5.3.3"
  },
  "engines": {
    "node": ">=14.19.1 <=18.x.x",
    "npm": ">=6.0.0"
  },
  "strapi": {
    "displayName": "Media Library",
    "name": "upload",
    "description": "Media file management.",
    "required": true,
    "kind": "plugin"
  }
}<|MERGE_RESOLUTION|>--- conflicted
+++ resolved
@@ -1,10 +1,6 @@
 {
   "name": "@strapi/plugin-upload",
-<<<<<<< HEAD
-  "version": "4.10.8",
-=======
   "version": "4.11.0",
->>>>>>> 0de06a00
   "description": "Makes it easy to upload images and files to your Strapi Application.",
   "license": "SEE LICENSE IN LICENSE",
   "author": {
@@ -29,19 +25,11 @@
     "lint": "run -T eslint ."
   },
   "dependencies": {
-<<<<<<< HEAD
-    "@strapi/design-system": "1.7.10",
-    "@strapi/helper-plugin": "4.10.8",
-    "@strapi/icons": "1.7.10",
-    "@strapi/provider-upload-local": "4.10.8",
-    "@strapi/utils": "4.10.8",
-=======
     "@strapi/design-system": "1.8.0",
     "@strapi/helper-plugin": "4.11.0",
     "@strapi/icons": "1.8.0",
     "@strapi/provider-upload-local": "4.11.0",
     "@strapi/utils": "4.11.0",
->>>>>>> 0de06a00
     "axios": "1.4.0",
     "byte-size": "7.0.1",
     "cropperjs": "1.5.12",
