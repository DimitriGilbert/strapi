// Jest Snapshot v1, https://goo.gl/fbAQLP

exports[`MediaLibrary / AssetList snapshots the asset list 1`] = `
.c1 {
  height: 100%;
}

.c3 {
  background: #ffffff;
  border-radius: 4px;
  border-style: solid;
  border-width: 1px;
  border-color: #eaeaef;
  box-shadow: 0px 1px 4px rgba(33,33,52,0.1);
  height: 100%;
}

.c5 {
  position: relative;
}

.c8 {
  position: start;
}

.c15 {
  padding-top: 8px;
  padding-right: 12px;
  padding-bottom: 8px;
  padding-left: 12px;
}

.c18 {
  padding-top: 4px;
}

.c22 {
  padding-top: 4px;
  -webkit-box-flex: 1;
  -webkit-flex-grow: 1;
  -ms-flex-positive: 1;
  flex-grow: 1;
}

.c24 {
  background: #eaeaef;
  padding-right: 8px;
  padding-left: 8px;
  min-width: 20px;
}

.c31 {
  background: #32324d;
  color: #ffffff;
  padding: 4px;
  border-radius: 4px;
  position: absolute;
  right: 4px;
  bottom: 4px;
}

.c33 {
  width: 100%;
  height: 10.25rem;
}

.c19 {
  font-size: 0.75rem;
  line-height: 1.33;
  font-weight: 600;
  color: #32324d;
}

.c20 {
  font-size: 0.75rem;
  line-height: 1.33;
  color: #666687;
}

.c28 {
  font-weight: 600;
  font-size: 0.6875rem;
  line-height: 1.45;
  text-transform: uppercase;
  color: #666687;
}

.c32 {
  font-size: 0.75rem;
  line-height: 1.33;
  color: #ffffff;
}

.c6 {
  -webkit-align-items: center;
  -webkit-box-align: center;
  -ms-flex-align: center;
  align-items: center;
  display: -webkit-box;
  display: -webkit-flex;
  display: -ms-flexbox;
  display: flex;
  -webkit-flex-direction: row;
  -ms-flex-direction: row;
  flex-direction: row;
  -webkit-box-pack: center;
  -webkit-justify-content: center;
  -ms-flex-pack: center;
  justify-content: center;
}

.c9 {
  -webkit-align-items: center;
  -webkit-box-align: center;
  -ms-flex-align: center;
  align-items: center;
  display: -webkit-box;
  display: -webkit-flex;
  display: -ms-flexbox;
  display: flex;
  -webkit-flex-direction: row;
  -ms-flex-direction: row;
  flex-direction: row;
}

.c16 {
  -webkit-align-items: flex-start;
  -webkit-box-align: flex-start;
  -ms-flex-align: flex-start;
  align-items: flex-start;
  display: -webkit-box;
  display: -webkit-flex;
  display: -ms-flexbox;
  display: flex;
  -webkit-flex-direction: row;
  -ms-flex-direction: row;
  flex-direction: row;
}

.c25 {
  -webkit-align-items: center;
  -webkit-box-align: center;
  -ms-flex-align: center;
  align-items: center;
  display: -webkit-inline-box;
  display: -webkit-inline-flex;
  display: -ms-inline-flexbox;
  display: inline-flex;
  -webkit-flex-direction: row;
  -ms-flex-direction: row;
  flex-direction: row;
  -webkit-box-pack: center;
  -webkit-justify-content: center;
  -ms-flex-pack: center;
  justify-content: center;
}

.c26 {
  border-radius: 4px;
  height: 1.5rem;
}

.c12 {
  height: 18px;
  min-width: 18px;
  margin: 0;
  border-radius: 4px;
  border: 1px solid #c0c0cf;
  -webkit-appearance: none;
  background-color: #ffffff;
  cursor: pointer;
}

.c12:checked {
  background-color: #4945ff;
  border: 1px solid #4945ff;
}

.c12:checked:after {
  content: '';
  display: block;
  position: relative;
  background: url(data:image/svg+xml;base64,PHN2ZyB3aWR0aD0iMTAiIGhlaWdodD0iOCIgdmlld0JveD0iMCAwIDEwIDgiIGZpbGw9Im5vbmUiIHhtbG5zPSJodHRwOi8vd3d3LnczLm9yZy8yMDAwL3N2ZyI+CiAgPHBhdGgKICAgIGQ9Ik04LjU1MzIzIDAuMzk2OTczQzguNjMxMzUgMC4zMTYzNTUgOC43NjA1MSAwLjMxNTgxMSA4LjgzOTMxIDAuMzk1NzY4TDkuODYyNTYgMS40MzQwN0M5LjkzODkzIDEuNTExNTcgOS45MzkzNSAxLjYzNTkgOS44NjM0OSAxLjcxMzlMNC4wNjQwMSA3LjY3NzI0QzMuOTg1OSA3Ljc1NzU1IDMuODU3MDcgNy43NTgwNSAzLjc3ODM0IDcuNjc4MzRMMC4xMzg2NiAzLjk5MzMzQzAuMDYxNzc5OCAzLjkxNTQ5IDAuMDYxNzEwMiAzLjc5MDMyIDAuMTM4NTA0IDMuNzEyNEwxLjE2MjEzIDIuNjczNzJDMS4yNDAzOCAyLjU5NDMyIDEuMzY4NDMgMi41OTQyMiAxLjQ0NjggMi42NzM0OEwzLjkyMTc0IDUuMTc2NDdMOC41NTMyMyAwLjM5Njk3M1oiCiAgICBmaWxsPSJ3aGl0ZSIKICAvPgo8L3N2Zz4=) no-repeat no-repeat center center;
  width: 10px;
  height: 10px;
  left: 50%;
  top: 50%;
  -webkit-transform: translateX(-50%) translateY(-50%);
  -ms-transform: translateX(-50%) translateY(-50%);
  transform: translateX(-50%) translateY(-50%);
}

.c12:checked:disabled:after {
  background: url(data:image/svg+xml;base64,PHN2ZyB3aWR0aD0iMTAiIGhlaWdodD0iOCIgdmlld0JveD0iMCAwIDEwIDgiIGZpbGw9Im5vbmUiIHhtbG5zPSJodHRwOi8vd3d3LnczLm9yZy8yMDAwL3N2ZyI+CiAgPHBhdGgKICAgIGQ9Ik04LjU1MzIzIDAuMzk2OTczQzguNjMxMzUgMC4zMTYzNTUgOC43NjA1MSAwLjMxNTgxMSA4LjgzOTMxIDAuMzk1NzY4TDkuODYyNTYgMS40MzQwN0M5LjkzODkzIDEuNTExNTcgOS45MzkzNSAxLjYzNTkgOS44NjM0OSAxLjcxMzlMNC4wNjQwMSA3LjY3NzI0QzMuOTg1OSA3Ljc1NzU1IDMuODU3MDcgNy43NTgwNSAzLjc3ODM0IDcuNjc4MzRMMC4xMzg2NiAzLjk5MzMzQzAuMDYxNzc5OCAzLjkxNTQ5IDAuMDYxNzEwMiAzLjc5MDMyIDAuMTM4NTA0IDMuNzEyNEwxLjE2MjEzIDIuNjczNzJDMS4yNDAzOCAyLjU5NDMyIDEuMzY4NDMgMi41OTQyMiAxLjQ0NjggMi42NzM0OEwzLjkyMTc0IDUuMTc2NDdMOC41NTMyMyAwLjM5Njk3M1oiCiAgICBmaWxsPSIjOEU4RUE5IgogIC8+Cjwvc3ZnPg==) no-repeat no-repeat center center;
}

.c12:disabled {
  background-color: #dcdce4;
  border: 1px solid #c0c0cf;
}

.c12:indeterminate {
  background-color: #4945ff;
  border: 1px solid #4945ff;
}

.c12:indeterminate:after {
  content: '';
  display: block;
  position: relative;
  color: white;
  height: 2px;
  width: 10px;
  background-color: #ffffff;
  left: 50%;
  top: 50%;
  -webkit-transform: translateX(-50%) translateY(-50%);
  -ms-transform: translateX(-50%) translateY(-50%);
  transform: translateX(-50%) translateY(-50%);
}

.c12:indeterminate:disabled {
  background-color: #dcdce4;
  border: 1px solid #c0c0cf;
}

.c12:indeterminate:disabled:after {
  background-color: #8e8ea9;
}

.c30 {
  border: 0;
  -webkit-clip: rect(0 0 0 0);
  clip: rect(0 0 0 0);
  height: 1px;
  margin: -1px;
  overflow: hidden;
  padding: 0;
  position: absolute;
  width: 1px;
}

.c10 > * {
  margin-left: 0;
  margin-right: 0;
}

.c10 > * + * {
  margin-left: 8px;
}

.c11 {
  position: absolute;
  top: 12px;
  left: 12px;
}

.c14 {
  margin: 0;
  padding: 0;
  max-height: 100%;
  max-width: 100%;
  object-fit: contain;
}

.c13 {
  display: -webkit-box;
  display: -webkit-flex;
  display: -ms-flexbox;
  display: flex;
  -webkit-box-pack: center;
  -webkit-justify-content: center;
  -ms-flex-pack: center;
  justify-content: center;
  height: 10.25rem;
  width: 100%;
  background: repeating-conic-gradient(#f6f6f9 0% 25%,transparent 0% 50%) 50% / 20px 20px;
  border-top-left-radius: 4px;
  border-top-right-radius: 4px;
}

.c23 {
  margin-left: auto;
  -webkit-flex-shrink: 0;
  -ms-flex-negative: 0;
  flex-shrink: 0;
}

.c27 {
  margin-left: 4px;
}

.c17 {
  word-break: break-all;
}

.c7 {
  border-bottom: 1px solid #eaeaef;
}

.c0 {
  display: grid;
  grid-template-columns: repeat(12,1fr);
  gap: 16px;
}

.c2 {
  grid-column: span 3;
  max-width: 100%;
}

.c21 {
  text-transform: uppercase;
}

.c4 {
  cursor: pointer;
}

.c29 canvas,
.c29 video {
  display: block;
  pointer-events: none;
  max-width: 100%;
  max-height: 10.25rem;
}

.c35 svg {
  font-size: 3rem;
}

.c34 {
  border-radius: 4px 4px 0 0;
  background: linear-gradient(180deg,#ffffff 0%,#f6f6f9 121.48%);
}

@media (max-width:68.75rem) {
  .c2 {
    grid-column: span;
  }
}

@media (max-width:34.375rem) {
  .c2 {
    grid-column: span;
  }
}

<div>
  <div
    class=""
  >
    <div
      class="c0"
    >
      <div
        class="c1 c2"
      >
        <article
          aria-labelledby="0-title"
          class="c3 c4"
          role="button"
          tabindex="-1"
        >
<<<<<<< HEAD
          <article
            aria-labelledby=":r0:-title"
            class="c3 c4"
            role="button"
            tabindex="-1"
=======
          <div
            class="c5 c6 c7"
>>>>>>> c443fb2c
          >
            <div>
              <div
                class="c8 c9 c10 c11"
              >
                <div
                  class=""
                >
<<<<<<< HEAD
                  <div
                    class=""
                  >
                    <input
                      aria-labelledby=":r0:-title"
                      class="c12"
                      type="checkbox"
                    />
                  </div>
=======
                  <input
                    aria-labelledby="0-title"
                    class="c12"
                    type="checkbox"
                  />
>>>>>>> c443fb2c
                </div>
              </div>
            </div>
            <div
              class="c13"
            >
              <img
                alt="strapi-cover_1fabc982ce.png"
                aria-hidden="true"
                class="c14"
                src="http://localhost:1337/uploads/thumbnail_strapi_cover_1fabc982ce_5b43615ed5.png"
              />
            </div>
          </div>
          <div
            class="c15"
          >
            <div
              class="c16"
            >
              <div
                class="c17"
              >
                <div
                  class="c18"
                >
                  <h2
                    class="c19"
                    id="0-title"
                  >
<<<<<<< HEAD
                    <h2
                      class="c19"
                      id=":r0:-title"
                    >
                      strapi-cover_1fabc982ce.png
                    </h2>
                  </div>
                  <div
                    class="c20"
=======
                    strapi-cover_1fabc982ce.png
                  </h2>
                </div>
                <div
                  class="c20"
                >
                  <span
                    class="c21"
>>>>>>> c443fb2c
                  >
                    png
                  </span>
                   - 1066✕551
                </div>
              </div>
              <div
                class="c22 c9"
              >
                <div
                  class="c23"
                >
                  <div
                    class="c24 c25 c26 c27"
                  >
                    <span
                      class="c28"
                    >
                      Image
                    </span>
                  </div>
                </div>
              </div>
            </div>
          </div>
        </article>
      </div>
      <div
        class="c1 c2"
      >
        <article
          aria-labelledby="1-title"
          class="c3 c4"
          role="button"
          tabindex="-1"
        >
<<<<<<< HEAD
          <article
            aria-labelledby=":r1:-title"
            class="c3 c4"
            role="button"
            tabindex="-1"
=======
          <div
            class="c5 c6 c7"
>>>>>>> c443fb2c
          >
            <div>
              <div
                class="c8 c9 c10 c11"
              >
                <div
                  class=""
                >
<<<<<<< HEAD
                  <div
                    class=""
                  >
                    <input
                      aria-labelledby=":r1:-title"
                      class="c12"
                      type="checkbox"
                    />
                  </div>
=======
                  <input
                    aria-labelledby="1-title"
                    class="c12"
                    type="checkbox"
                  />
>>>>>>> c443fb2c
                </div>
              </div>
            </div>
            <div
              class="c13"
            >
              <div
                class="c9"
              >
                <div
                  class="c29"
                >
                  <figure
                    class=""
                  >
                    <video
                      crossorigin="anonymous"
                      src="http://localhost:1337/uploads/mov_bbb_2f3907f7aa.mp4"
                    >
                      <source
                        type="video/mp4"
                      />
                    </video>
                    <figcaption
                      class="c30"
                    >
                      mov_bbb.mp4
                    </figcaption>
                  </figure>
                </div>
              </div>
            </div>
            <time
              class="c31"
            >
              <span
                class="c32"
              >
                ...
              </span>
            </time>
          </div>
          <div
            class="c15"
          >
            <div
              class="c16"
            >
              <div
                class="c17"
              >
                <div
                  class="c18"
                >
                  <h2
                    class="c19"
                    id="1-title"
                  >
<<<<<<< HEAD
                    <h2
                      class="c19"
                      id=":r1:-title"
                    >
                      mov_bbb.mp4
                    </h2>
                  </div>
                  <div
                    class="c20"
                  >
                    <span
                      class="c21"
                    >
                      mp4
                    </span>
                  </div>
=======
                    mov_bbb.mp4
                  </h2>
                </div>
                <div
                  class="c20"
                >
                  <span
                    class="c21"
                  >
                    mp4
                  </span>
                  
>>>>>>> c443fb2c
                </div>
              </div>
              <div
                class="c22 c9"
              >
                <div
                  class="c23"
                >
                  <div
                    class="c24 c25 c26 c27"
                  >
                    <span
                      class="c28"
                    >
                      Video
                    </span>
                  </div>
                </div>
              </div>
            </div>
          </div>
        </article>
      </div>
      <div
        class="c1 c2"
      >
        <article
          aria-labelledby="2-title"
          class="c3 c4"
          role="button"
          tabindex="-1"
        >
<<<<<<< HEAD
          <article
            aria-labelledby=":r2:-title"
            class="c3 c4"
            role="button"
            tabindex="-1"
=======
          <div
            class="c5 c6 c7"
>>>>>>> c443fb2c
          >
            <div>
              <div
                class="c8 c9 c10 c11"
              >
                <div
                  class=""
                >
<<<<<<< HEAD
                  <div
                    class=""
                  >
                    <input
                      aria-labelledby=":r2:-title"
                      class="c12"
                      type="checkbox"
                    />
                  </div>
=======
                  <input
                    aria-labelledby="2-title"
                    class="c12"
                    type="checkbox"
                  />
>>>>>>> c443fb2c
                </div>
              </div>
            </div>
            <div
              class="c33 c6 c34"
            >
              <span
                class="c35"
              >
                <svg
                  aria-label="CARTE MARIAGE AVS - Printemps.pdf"
                  fill="none"
                  height="1rem"
                  viewBox="0 0 24 33"
                  width="1rem"
                  xmlns="http://www.w3.org/2000/svg"
                >
                  <path
                    d="M23.305 8.126 16.39.749c-.443-.472-1.043-.741-1.643-.741H2.337c-.632 0-1.2.27-1.642.74A2.529 2.529 0 0 0 0 2.5v27.015c0 1.381 1.042 2.493 2.337 2.493h19.326c1.295 0 2.337-1.112 2.337-2.493V9.877c0-.64-.253-1.28-.695-1.751Zm-1.326.606h-5.116c-.568 0-1.042-.505-1.042-1.112V2.197l6.158 6.535Zm-.316 21.827H2.337c-.537 0-.98-.471-.98-1.044V2.5c0-.269.096-.538.285-.74a.949.949 0 0 1 .695-.304h12.126V7.62c0 1.415 1.074 2.56 2.4 2.56h5.78v19.335c0 .573-.443 1.044-.98 1.044Z"
                    fill="#D9822F"
                  />
                  <path
                    clip-rule="evenodd"
                    d="M13.964 20.095c.344.252.781.522 1.312.811a16.714 16.714 0 0 1 1.827-.1c1.53 0 2.451.236 2.764.709.166.212.177.463.031.753 0 .01-.005.02-.016.029l-.03.029v.014c-.063.367-.433.55-1.11.55-.5 0-1.098-.096-1.795-.29a11.908 11.908 0 0 1-2.03-.767c-2.3.232-4.341.633-6.121 1.202-1.593 2.53-2.852 3.795-3.779 3.795a.965.965 0 0 1-.437-.102l-.375-.174a1.668 1.668 0 0 0-.093-.072c-.105-.096-.136-.27-.094-.521.094-.386.385-.828.874-1.325.49-.498 1.177-.963 2.061-1.398.146-.087.266-.058.36.087.02.02.03.039.03.058a34.703 34.703 0 0 0 1.672-2.853c.707-1.313 1.249-2.578 1.623-3.794a10.952 10.952 0 0 1-.476-2.31c-.067-.748-.034-1.364.102-1.847.114-.386.333-.579.655-.579h.344c.24 0 .422.072.547.217.187.203.234.531.14.985a.307.307 0 0 1-.062.116.35.35 0 0 1 .015.116v.434c-.02 1.188-.093 2.115-.218 2.78.572 1.584 1.332 2.733 2.28 3.447ZM4.97 26.047c.542-.232 1.255-.995 2.14-2.289-.531.387-.987.792-1.367 1.217-.38.425-.637.782-.773 1.072Zm6.183-11.412c-.135-.868-.125-1.506.032-1.911v-.03c.01-.009.015-.019.015-.028a.798.798 0 0 1 .203.521c0 .01.005.024.016.044 0 .01.005.019.015.029a.317.317 0 0 0-.062.116c-.073.386-.11.593-.11.622l-.109.637Zm-1.904 7.66a24.288 24.288 0 0 1 4.434-1.173 2.398 2.398 0 0 1-.203-.137 2.761 2.761 0 0 1-.25-.196c-.79-.647-1.452-1.496-1.983-2.549-.28.83-.713 1.782-1.296 2.854-.312.54-.546.94-.702 1.201Zm7.9-.58c1.208 0 1.937.117 2.187.349.02.019.031.033.031.043-.042.01-.135.014-.281.014-.5 0-1.145-.135-1.936-.405Z"
                    fill="#D9822F"
                    fill-rule="evenodd"
                  />
                </svg>
              </span>
            </div>
          </div>
          <div
            class="c15"
          >
            <div
              class="c16"
            >
              <div
                class="c17"
              >
                <div
                  class="c18"
                >
                  <h2
                    class="c19"
                    id="2-title"
                  >
<<<<<<< HEAD
                    <h2
                      class="c19"
                      id=":r2:-title"
                    >
                      CARTE MARIAGE AVS - Printemps.pdf
                    </h2>
                  </div>
                  <div
                    class="c20"
                  >
                    <span
                      class="c21"
                    >
                      pdf
                    </span>
                  </div>
=======
                    CARTE MARIAGE AVS - Printemps.pdf
                  </h2>
                </div>
                <div
                  class="c20"
                >
                  <span
                    class="c21"
                  >
                    pdf
                  </span>
                  
>>>>>>> c443fb2c
                </div>
              </div>
              <div
                class="c22 c9"
              >
                <div
                  class="c23"
                >
                  <div
                    class="c24 c25 c26 c27"
                  >
                    <span
                      class="c28"
                    >
                      Doc
                    </span>
                  </div>
                </div>
              </div>
            </div>
          </div>
        </article>
      </div>
    </div>
  </div>
  <div
    class="c30"
  >
    <p
      aria-live="polite"
      aria-relevant="all"
      id="live-region-log"
      role="log"
    />
    <p
      aria-live="polite"
      aria-relevant="all"
      id="live-region-status"
      role="status"
    />
    <p
      aria-live="assertive"
      aria-relevant="all"
      id="live-region-alert"
      role="alert"
    />
  </div>
</div>
`;<|MERGE_RESOLUTION|>--- conflicted
+++ resolved
@@ -357,21 +357,13 @@
         class="c1 c2"
       >
         <article
-          aria-labelledby="0-title"
+          aria-labelledby=":r0:-title"
           class="c3 c4"
           role="button"
           tabindex="-1"
         >
-<<<<<<< HEAD
-          <article
-            aria-labelledby=":r0:-title"
-            class="c3 c4"
-            role="button"
-            tabindex="-1"
-=======
           <div
             class="c5 c6 c7"
->>>>>>> c443fb2c
           >
             <div>
               <div
@@ -380,23 +372,11 @@
                 <div
                   class=""
                 >
-<<<<<<< HEAD
-                  <div
-                    class=""
-                  >
-                    <input
-                      aria-labelledby=":r0:-title"
-                      class="c12"
-                      type="checkbox"
-                    />
-                  </div>
-=======
                   <input
-                    aria-labelledby="0-title"
+                    aria-labelledby=":r0:-title"
                     class="c12"
                     type="checkbox"
                   />
->>>>>>> c443fb2c
                 </div>
               </div>
             </div>
@@ -425,19 +405,8 @@
                 >
                   <h2
                     class="c19"
-                    id="0-title"
-                  >
-<<<<<<< HEAD
-                    <h2
-                      class="c19"
-                      id=":r0:-title"
-                    >
-                      strapi-cover_1fabc982ce.png
-                    </h2>
-                  </div>
-                  <div
-                    class="c20"
-=======
+                    id=":r0:-title"
+                  >
                     strapi-cover_1fabc982ce.png
                   </h2>
                 </div>
@@ -446,7 +415,6 @@
                 >
                   <span
                     class="c21"
->>>>>>> c443fb2c
                   >
                     png
                   </span>
@@ -478,21 +446,13 @@
         class="c1 c2"
       >
         <article
-          aria-labelledby="1-title"
+          aria-labelledby=":r1:-title"
           class="c3 c4"
           role="button"
           tabindex="-1"
         >
-<<<<<<< HEAD
-          <article
-            aria-labelledby=":r1:-title"
-            class="c3 c4"
-            role="button"
-            tabindex="-1"
-=======
           <div
             class="c5 c6 c7"
->>>>>>> c443fb2c
           >
             <div>
               <div
@@ -501,23 +461,11 @@
                 <div
                   class=""
                 >
-<<<<<<< HEAD
-                  <div
-                    class=""
-                  >
-                    <input
-                      aria-labelledby=":r1:-title"
-                      class="c12"
-                      type="checkbox"
-                    />
-                  </div>
-=======
                   <input
-                    aria-labelledby="1-title"
+                    aria-labelledby=":r1:-title"
                     class="c12"
                     type="checkbox"
                   />
->>>>>>> c443fb2c
                 </div>
               </div>
             </div>
@@ -574,26 +522,8 @@
                 >
                   <h2
                     class="c19"
-                    id="1-title"
-                  >
-<<<<<<< HEAD
-                    <h2
-                      class="c19"
-                      id=":r1:-title"
-                    >
-                      mov_bbb.mp4
-                    </h2>
-                  </div>
-                  <div
-                    class="c20"
-                  >
-                    <span
-                      class="c21"
-                    >
-                      mp4
-                    </span>
-                  </div>
-=======
+                    id=":r1:-title"
+                  >
                     mov_bbb.mp4
                   </h2>
                 </div>
@@ -605,8 +535,6 @@
                   >
                     mp4
                   </span>
-                  
->>>>>>> c443fb2c
                 </div>
               </div>
               <div
@@ -634,21 +562,13 @@
         class="c1 c2"
       >
         <article
-          aria-labelledby="2-title"
+          aria-labelledby=":r2:-title"
           class="c3 c4"
           role="button"
           tabindex="-1"
         >
-<<<<<<< HEAD
-          <article
-            aria-labelledby=":r2:-title"
-            class="c3 c4"
-            role="button"
-            tabindex="-1"
-=======
           <div
             class="c5 c6 c7"
->>>>>>> c443fb2c
           >
             <div>
               <div
@@ -657,23 +577,11 @@
                 <div
                   class=""
                 >
-<<<<<<< HEAD
-                  <div
-                    class=""
-                  >
-                    <input
-                      aria-labelledby=":r2:-title"
-                      class="c12"
-                      type="checkbox"
-                    />
-                  </div>
-=======
                   <input
-                    aria-labelledby="2-title"
+                    aria-labelledby=":r2:-title"
                     class="c12"
                     type="checkbox"
                   />
->>>>>>> c443fb2c
                 </div>
               </div>
             </div>
@@ -719,26 +627,8 @@
                 >
                   <h2
                     class="c19"
-                    id="2-title"
-                  >
-<<<<<<< HEAD
-                    <h2
-                      class="c19"
-                      id=":r2:-title"
-                    >
-                      CARTE MARIAGE AVS - Printemps.pdf
-                    </h2>
-                  </div>
-                  <div
-                    class="c20"
-                  >
-                    <span
-                      class="c21"
-                    >
-                      pdf
-                    </span>
-                  </div>
-=======
+                    id=":r2:-title"
+                  >
                     CARTE MARIAGE AVS - Printemps.pdf
                   </h2>
                 </div>
@@ -750,8 +640,6 @@
                   >
                     pdf
                   </span>
-                  
->>>>>>> c443fb2c
                 </div>
               </div>
               <div
