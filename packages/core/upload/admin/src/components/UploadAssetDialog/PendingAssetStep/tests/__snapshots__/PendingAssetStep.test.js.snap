--- conflicted
+++ resolved
@@ -418,12 +418,7 @@
   color: #666687;
 }
 
-<<<<<<< HEAD
-.c56[aria-disabled='true'] svg > g,
-.c56[aria-disabled='true'] svg path {
-=======
-.c53[aria-disabled='true'] svg > g,.c53[aria-disabled='true'] svg path {
->>>>>>> fafdaa4e
+.c56[aria-disabled='true'] svg > g,.c56[aria-disabled='true'] svg path {
   fill: #666687;
 }
 
@@ -436,12 +431,7 @@
   color: #666687;
 }
 
-<<<<<<< HEAD
-.c56[aria-disabled='true']:active svg > g,
-.c56[aria-disabled='true']:active svg path {
-=======
-.c53[aria-disabled='true']:active svg > g,.c53[aria-disabled='true']:active svg path {
->>>>>>> fafdaa4e
+.c56[aria-disabled='true']:active svg > g,.c56[aria-disabled='true']:active svg path {
   fill: #666687;
 }
 
