// Jest Snapshot v1, https://goo.gl/fbAQLP

exports[`<EditAssetDialog /> renders and matches the snapshot 1`] = `
.c0 {
  border: 0;
  -webkit-clip: rect(0 0 0 0);
  clip: rect(0 0 0 0);
  height: 1px;
  margin: -1px;
  overflow: hidden;
  padding: 0;
  position: absolute;
  width: 1px;
}

.c14 {
  background: #eaeaef;
  border-radius: 4px;
  border-color: #dcdce4;
  border: 1px solid #dcdce4;
}

.c27 {
  background: #f6f6f9;
  padding-top: 16px;
  padding-right: 24px;
  padding-bottom: 16px;
  padding-left: 24px;
  border-radius: 4px;
}

.c47 {
  font-weight: 600;
  color: #32324d;
  font-size: 0.75rem;
  line-height: 1.33;
}

.c44 {
  display: -webkit-box;
  display: -webkit-flex;
  display: -ms-flexbox;
  display: flex;
  cursor: pointer;
  padding: 8px;
  border-radius: 4px;
  background: #ffffff;
  border: 1px solid #dcdce4;
  position: relative;
  outline: none;
}

.c44 svg {
  height: 12px;
  width: 12px;
}

.c44 svg > g,
.c44 svg path {
  fill: #ffffff;
}

.c44[aria-disabled='true'] {
  pointer-events: none;
}

.c44:after {
  -webkit-transition-property: all;
  transition-property: all;
  -webkit-transition-duration: 0.2s;
  transition-duration: 0.2s;
  border-radius: 8px;
  content: '';
  position: absolute;
  top: -4px;
  bottom: -4px;
  left: -4px;
  right: -4px;
  border: 2px solid transparent;
}

.c44:focus-visible {
  outline: none;
}

.c44:focus-visible:after {
  border-radius: 8px;
  content: '';
  position: absolute;
  top: -5px;
  bottom: -5px;
  left: -5px;
  right: -5px;
  border: 2px solid #4945ff;
}

.c45 {
  -webkit-align-items: center;
  -webkit-box-align: center;
  -ms-flex-align: center;
  align-items: center;
  padding: 8px 16px;
  background: #4945ff;
  border: 1px solid #4945ff;
  border: 1px solid #dcdce4;
  background: #ffffff;
}

.c45 .sc-iseIHH {
  display: -webkit-box;
  display: -webkit-flex;
  display: -ms-flexbox;
  display: flex;
  -webkit-align-items: center;
  -webkit-box-align: center;
  -ms-flex-align: center;
  align-items: center;
}

.c45 .c46 {
  color: #ffffff;
}

.c45[aria-disabled='true'] {
  border: 1px solid #dcdce4;
  background: #eaeaef;
}

.c45[aria-disabled='true'] .c46 {
  color: #666687;
}

.c45[aria-disabled='true'] svg > g,
.c45[aria-disabled='true'] svg path {
  fill: #666687;
}

.c45[aria-disabled='true']:active {
  border: 1px solid #dcdce4;
  background: #eaeaef;
}

.c45[aria-disabled='true']:active .c46 {
  color: #666687;
}

.c45[aria-disabled='true']:active svg > g,
.c45[aria-disabled='true']:active svg path {
  fill: #666687;
}

.c45:hover {
  background-color: #f6f6f9;
}

.c45:active {
  background-color: #eaeaef;
}

.c45 .c46 {
  color: #32324d;
}

.c45 svg > g,
.c45 svg path {
  fill: #32324d;
}

.c48 {
  -webkit-align-items: center;
  -webkit-box-align: center;
  -ms-flex-align: center;
  align-items: center;
  padding: 8px 16px;
  background: #4945ff;
  border: 1px solid #4945ff;
  border: 1px solid #d9d8ff;
  background: #f0f0ff;
}

.c48 .sc-iseIHH {
  display: -webkit-box;
  display: -webkit-flex;
  display: -ms-flexbox;
  display: flex;
  -webkit-align-items: center;
  -webkit-box-align: center;
  -ms-flex-align: center;
  align-items: center;
}

.c48 .c46 {
  color: #ffffff;
}

.c48[aria-disabled='true'] {
  border: 1px solid #dcdce4;
  background: #eaeaef;
}

.c48[aria-disabled='true'] .c46 {
  color: #666687;
}

.c48[aria-disabled='true'] svg > g,
.c48[aria-disabled='true'] svg path {
  fill: #666687;
}

.c48[aria-disabled='true']:active {
  border: 1px solid #dcdce4;
  background: #eaeaef;
}

.c48[aria-disabled='true']:active .c46 {
  color: #666687;
}

.c48[aria-disabled='true']:active svg > g,
.c48[aria-disabled='true']:active svg path {
  fill: #666687;
}

.c48:hover {
  background-color: #ffffff;
}

.c48:active {
  background-color: #ffffff;
  border: 1px solid #4945ff;
}

.c48:active .c46 {
  color: #4945ff;
}

.c48:active svg > g,
.c48:active svg path {
  fill: #4945ff;
}

.c48 .c46 {
  color: #271fe0;
}

.c48 svg > g,
.c48 svg path {
  fill: #271fe0;
}

.c49 {
  -webkit-align-items: center;
  -webkit-box-align: center;
  -ms-flex-align: center;
  align-items: center;
  padding: 8px 16px;
  background: #4945ff;
  border: 1px solid #4945ff;
}

.c49 .sc-iseIHH {
  display: -webkit-box;
  display: -webkit-flex;
  display: -ms-flexbox;
  display: flex;
  -webkit-align-items: center;
  -webkit-box-align: center;
  -ms-flex-align: center;
  align-items: center;
}

.c49 .c46 {
  color: #ffffff;
}

.c49[aria-disabled='true'] {
  border: 1px solid #dcdce4;
  background: #eaeaef;
}

.c49[aria-disabled='true'] .c46 {
  color: #666687;
}

.c49[aria-disabled='true'] svg > g,
.c49[aria-disabled='true'] svg path {
  fill: #666687;
}

.c49[aria-disabled='true']:active {
  border: 1px solid #dcdce4;
  background: #eaeaef;
}

.c49[aria-disabled='true']:active .c46 {
  color: #666687;
}

.c49[aria-disabled='true']:active svg > g,
.c49[aria-disabled='true']:active svg path {
  fill: #666687;
}

.c49:hover {
  border: 1px solid #7b79ff;
  background: #7b79ff;
}

.c49:active {
  border: 1px solid #4945ff;
  background: #4945ff;
}

.c49 svg > g,
.c49 svg path {
  fill: #ffffff;
}

.c16 {
  padding-right: 12px;
  padding-left: 12px;
}

.c24 {
  padding-right: 8px;
  padding-left: 8px;
}

.c17 {
  -webkit-align-items: center;
  -webkit-box-align: center;
  -ms-flex-align: center;
  align-items: center;
  display: -webkit-box;
  display: -webkit-flex;
  display: -ms-flexbox;
  display: flex;
  -webkit-flex-direction: row;
  -ms-flex-direction: row;
  flex-direction: row;
  -webkit-box-pack: end;
  -webkit-justify-content: flex-end;
  -ms-flex-pack: end;
  justify-content: flex-end;
}

.c50 {
  background: #212134;
  padding: 8px;
  border-radius: 4px;
}

.c52 {
  font-weight: 600;
  color: #ffffff;
  font-size: 0.75rem;
  line-height: 1.33;
}

.c51 {
  position: absolute;
  z-index: 4;
  display: none;
}

.c21 {
  display: -webkit-box;
  display: -webkit-flex;
  display: -ms-flexbox;
  display: flex;
  cursor: pointer;
  padding: 8px;
  border-radius: 4px;
  background: #ffffff;
  border: 1px solid #dcdce4;
  position: relative;
  outline: none;
}

.c21 svg {
  height: 12px;
  width: 12px;
}

.c21 svg > g,
.c21 svg path {
  fill: #ffffff;
}

.c21[aria-disabled='true'] {
  pointer-events: none;
}

.c21:after {
  -webkit-transition-property: all;
  transition-property: all;
  -webkit-transition-duration: 0.2s;
  transition-duration: 0.2s;
  border-radius: 8px;
  content: '';
  position: absolute;
  top: -4px;
  bottom: -4px;
  left: -4px;
  right: -4px;
  border: 2px solid transparent;
}

.c21:focus-visible {
  outline: none;
}

.c21:focus-visible:after {
  border-radius: 8px;
  content: '';
  position: absolute;
  top: -5px;
  bottom: -5px;
  left: -5px;
  right: -5px;
  border: 2px solid #4945ff;
}

.c22 {
  display: -webkit-box;
  display: -webkit-flex;
  display: -ms-flexbox;
  display: flex;
  -webkit-align-items: center;
  -webkit-box-align: center;
  -ms-flex-align: center;
  align-items: center;
  -webkit-box-pack: center;
  -webkit-justify-content: center;
  -ms-flex-pack: center;
  justify-content: center;
  height: 2rem;
  width: 2rem;
}

.c22 svg > g,
.c22 svg path {
  fill: #8e8ea9;
}

.c22:hover svg > g,
.c22:hover svg path {
  fill: #666687;
}

.c22:active svg > g,
.c22:active svg path {
  fill: #a5a5ba;
}

.c22[aria-disabled='true'] {
  background-color: #eaeaef;
}

.c22[aria-disabled='true'] svg path {
  fill: #666687;
}

.c19 {
  -webkit-align-items: center;
  -webkit-box-align: center;
  -ms-flex-align: center;
  align-items: center;
  display: -webkit-box;
  display: -webkit-flex;
  display: -ms-flexbox;
  display: flex;
  -webkit-flex-direction: row;
  -ms-flex-direction: row;
  flex-direction: row;
}

.c25 {
  -webkit-align-items: stretch;
  -webkit-box-align: stretch;
  -ms-flex-align: stretch;
  align-items: stretch;
  display: -webkit-box;
  display: -webkit-flex;
  display: -ms-flexbox;
  display: flex;
  -webkit-flex-direction: column;
  -ms-flex-direction: column;
  flex-direction: column;
}

.c26 > * {
  margin-top: 0;
  margin-bottom: 0;
}

.c26 > * + * {
  margin-top: 12px;
}

.c28 > * {
  margin-top: 0;
  margin-bottom: 0;
}

.c28 > * + * {
  margin-top: 4px;
}

.c20 > * {
  margin-left: 0;
  margin-right: 0;
}

.c20 > * + * {
  margin-left: 4px;
}

.c32 {
  -webkit-align-items: stretch;
  -webkit-box-align: stretch;
  -ms-flex-align: stretch;
  align-items: stretch;
  display: -webkit-box;
  display: -webkit-flex;
  display: -ms-flexbox;
  display: flex;
  -webkit-flex-direction: column;
  -ms-flex-direction: column;
  flex-direction: column;
}

.c35 {
  -webkit-align-items: center;
  -webkit-box-align: center;
  -ms-flex-align: center;
  align-items: center;
  display: -webkit-box;
  display: -webkit-flex;
  display: -ms-flexbox;
  display: flex;
  -webkit-flex-direction: row;
  -ms-flex-direction: row;
  flex-direction: row;
}

.c36 {
  -webkit-align-items: center;
  -webkit-box-align: center;
  -ms-flex-align: center;
  align-items: center;
  display: -webkit-box;
  display: -webkit-flex;
  display: -ms-flexbox;
  display: flex;
  -webkit-flex-direction: row;
  -ms-flex-direction: row;
  flex-direction: row;
  -webkit-box-pack: justify;
  -webkit-justify-content: space-between;
  -ms-flex-pack: justify;
  justify-content: space-between;
}

.c34 {
  font-weight: 600;
  color: #32324d;
  font-size: 0.75rem;
  line-height: 1.33;
}

.c39 {
  color: #666687;
  font-size: 0.75rem;
  line-height: 1.33;
}

.c38 {
  border: none;
  border-radius: 4px;
  padding-bottom: 0.40625rem;
  padding-left: 16px;
  padding-right: 16px;
  padding-top: 0.40625rem;
  color: #32324d;
  font-weight: 400;
  font-size: 0.875rem;
  display: block;
  width: 100%;
  background: inherit;
}

.c38::-webkit-input-placeholder {
  color: #8e8ea9;
  opacity: 1;
}

.c38::-moz-placeholder {
  color: #8e8ea9;
  opacity: 1;
}

.c38:-ms-input-placeholder {
  color: #8e8ea9;
  opacity: 1;
}

.c38::placeholder {
  color: #8e8ea9;
  opacity: 1;
}

.c38[aria-disabled='true'] {
  color: inherit;
}

.c38:focus {
  outline: none;
  box-shadow: none;
}

.c37 {
  border: 1px solid #dcdce4;
  border-radius: 4px;
  background: #ffffff;
  outline: none;
  box-shadow: 0;
  -webkit-transition-property: border-color,box-shadow,fill;
  transition-property: border-color,box-shadow,fill;
  -webkit-transition-duration: 0.2s;
  transition-duration: 0.2s;
}

.c37:focus-within {
  border: 1px solid #4945ff;
  box-shadow: #4945ff 0px 0px 0px 2px;
}

.c33 > * {
  margin-top: 0;
  margin-bottom: 0;
}

.c33 > * + * {
  margin-top: 4px;
}

.c7 {
  font-weight: 600;
  color: #32324d;
  font-size: 0.875rem;
  line-height: 1.43;
}

.c29 {
  color: #666687;
  font-weight: 600;
  font-size: 0.6875rem;
  line-height: 1.45;
  text-transform: uppercase;
}

.c30 {
  color: #4a4a6a;
  font-size: 0.75rem;
  line-height: 1.33;
}

.c31 {
  font-size: 0.75rem;
  line-height: 1.33;
  color: #4a4a6a;
  text-transform: uppercase;
  font-size: 0.875rem;
  line-height: 1.43;
}

.c40 {
  border: 0;
  -webkit-clip: rect(0 0 0 0);
  clip: rect(0 0 0 0);
  height: 1px;
  margin: -1px;
  overflow: hidden;
  padding: 0;
  position: absolute;
  width: 1px;
}

.c2 {
  background: #ffffff;
  border-radius: 4px;
  box-shadow: 0px 2px 15px rgba(33,33,52,0.1);
}

.c4 {
  background: #f6f6f9;
  padding-top: 16px;
  padding-right: 20px;
  padding-bottom: 16px;
  padding-left: 20px;
}

.c10 {
<<<<<<< HEAD
  padding-top: 24px;
  padding-right: 40px;
  padding-bottom: 24px;
  padding-left: 40px;
=======
  padding: 32px;
>>>>>>> f65f5a57
}

.c1 {
  position: fixed;
  z-index: 4;
  inset: 0;
  background: #32324d1F;
  padding: 0 40px;
  display: -webkit-box;
  display: -webkit-flex;
  display: -ms-flexbox;
  display: flex;
  -webkit-align-items: center;
  -webkit-box-align: center;
  -ms-flex-align: center;
  align-items: center;
  -webkit-box-pack: center;
  -webkit-justify-content: center;
  -ms-flex-pack: center;
  justify-content: center;
}

.c3 {
  width: 51.875rem;
}

.c6 {
  -webkit-align-items: center;
  -webkit-box-align: center;
  -ms-flex-align: center;
  align-items: center;
  display: -webkit-box;
  display: -webkit-flex;
  display: -ms-flexbox;
  display: flex;
  -webkit-flex-direction: row;
  -ms-flex-direction: row;
  flex-direction: row;
  -webkit-box-pack: justify;
  -webkit-justify-content: space-between;
  -ms-flex-pack: justify;
  justify-content: space-between;
}

.c42 {
  -webkit-align-items: center;
  -webkit-box-align: center;
  -ms-flex-align: center;
  align-items: center;
  display: -webkit-box;
  display: -webkit-flex;
  display: -ms-flexbox;
  display: flex;
  -webkit-flex-direction: row;
  -ms-flex-direction: row;
  flex-direction: row;
}

.c8 {
  display: -webkit-box;
  display: -webkit-flex;
  display: -ms-flexbox;
  display: flex;
  cursor: pointer;
  padding: 8px;
  border-radius: 4px;
  background: #ffffff;
  border: 1px solid #dcdce4;
  position: relative;
  outline: none;
}

.c8 svg {
  height: 12px;
  width: 12px;
}

.c8 svg > g,
.c8 svg path {
  fill: #ffffff;
}

.c8[aria-disabled='true'] {
  pointer-events: none;
}

.c8:after {
  -webkit-transition-property: all;
  transition-property: all;
  -webkit-transition-duration: 0.2s;
  transition-duration: 0.2s;
  border-radius: 8px;
  content: '';
  position: absolute;
  top: -4px;
  bottom: -4px;
  left: -4px;
  right: -4px;
  border: 2px solid transparent;
}

.c8:focus-visible {
  outline: none;
}

.c8:focus-visible:after {
  border-radius: 8px;
  content: '';
  position: absolute;
  top: -5px;
  bottom: -5px;
  left: -5px;
  right: -5px;
  border: 2px solid #4945ff;
}

.c9 {
  display: -webkit-box;
  display: -webkit-flex;
  display: -ms-flexbox;
  display: flex;
  -webkit-align-items: center;
  -webkit-box-align: center;
  -ms-flex-align: center;
  align-items: center;
  -webkit-box-pack: center;
  -webkit-justify-content: center;
  -ms-flex-pack: center;
  justify-content: center;
  height: 2rem;
  width: 2rem;
}

.c9 svg > g,
.c9 svg path {
  fill: #8e8ea9;
}

.c9:hover svg > g,
.c9:hover svg path {
  fill: #666687;
}

.c9:active svg > g,
.c9:active svg path {
  fill: #a5a5ba;
}

.c9[aria-disabled='true'] {
  background-color: #eaeaef;
}

.c9[aria-disabled='true'] svg path {
  fill: #666687;
}

.c5 {
  border-radius: 4px 4px 0 0;
  border-bottom: 1px solid #eaeaef;
}

.c41 {
  border-radius: 0 0 4px 4px;
  border-top: 1px solid #eaeaef;
}

.c43 > * + * {
  margin-left: 8px;
}

.c11 {
  overflow: auto;
  max-height: 60vh;
}

.c12 {
  display: grid;
  grid-template-columns: repeat(12,1fr);
  gap: 16px;
}

.c13 {
  grid-column: span 6;
  max-width: 100%;
}

.c15 {
  position: relative;
}

.c23 {
  position: relative;
  text-align: center;
  background: repeating-conic-gradient( #f6f6f9 0% 25%, transparent 0% 50% ) 50% / 20px 20px;
}

.c23 svg {
  font-size: 3rem;
  height: 16.5rem;
}

.c23 img,
.c23 video {
  margin: 0;
  padding: 0;
  max-height: 16.5rem;
  max-width: 100%;
}

.c18 {
  height: 3.25rem;
}

@media (max-width:68.75rem) {
  .c13 {
    grid-column: span;
  }
}

@media (max-width:34.375rem) {
  .c13 {
    grid-column: span 12;
  }
}

<body
  class="lock-body-scroll"
>
  <div
    class="c0"
  >
    <p
      aria-live="polite"
      aria-relevant="all"
      id="live-region-log"
      role="log"
    />
    <p
      aria-live="polite"
      aria-relevant="all"
      id="live-region-status"
      role="status"
    />
    <p
      aria-live="assertive"
      aria-relevant="all"
      id="live-region-alert"
      role="alert"
    />
  </div>
  <div
    data-react-portal="true"
  >
    <div
      class="c1"
    >
      <div>
        <div
          aria-labelledby="title"
          aria-modal="true"
          class="c2 c3"
          role="dialog"
        >
          <div
            class="c4 c5"
          >
            <div
              class="c6"
            >
              <h2
                class="c7"
                id="title"
              >
                Details
              </h2>
              <button
                aria-disabled="false"
                aria-label="Close the modal"
                class="c8 c9"
                type="button"
              >
                <svg
                  fill="none"
                  height="1em"
                  viewBox="0 0 24 24"
                  width="1em"
                  xmlns="http://www.w3.org/2000/svg"
                >
                  <path
                    d="M24 2.417L21.583 0 12 9.583 2.417 0 0 2.417 9.583 12 0 21.583 2.417 24 12 14.417 21.583 24 24 21.583 14.417 12 24 2.417z"
                    fill="#212134"
                  />
                </svg>
              </button>
            </div>
          </div>
          <div
            class="c10 c11"
          >
            <div
              class="c12"
            >
              <div
                class="c13"
              >
                <div
                  class=""
                >
                  <div
                    class="c14 c15"
                  >
                    <div
                      class="c16 c17 c18"
                    >
                      <div
                        class="c19 c20"
                        spacing="1"
                      >
                        <span>
                          <button
                            aria-disabled="false"
                            aria-labelledby="tooltip-1"
                            class="c21 c22"
                            tabindex="0"
                            type="button"
                          >
                            <svg
                              fill="none"
                              height="1em"
                              viewBox="0 0 24 24"
                              width="1em"
                              xmlns="http://www.w3.org/2000/svg"
                            >
                              <path
                                d="M3.236 6.149a.2.2 0 00-.197.233L6 24h12l2.96-17.618a.2.2 0 00-.196-.233H3.236zM21.8 1.983c.11 0 .2.09.2.2v1.584a.2.2 0 01-.2.2H2.2a.2.2 0 01-.2-.2V2.183c0-.11.09-.2.2-.2h5.511c.9 0 1.631-1.09 1.631-1.983h5.316c0 .894.73 1.983 1.631 1.983H21.8z"
                                fill="#32324D"
                              />
                            </svg>
                          </button>
                        </span>
                        <span>
                          <button
                            aria-disabled="false"
                            aria-labelledby="tooltip-3"
                            class="c21 c22"
                            tabindex="0"
                            type="button"
                          >
                            <svg
                              fill="none"
                              height="1em"
                              viewBox="0 0 24 25"
                              width="1em"
                              xmlns="http://www.w3.org/2000/svg"
                            >
                              <path
                                clip-rule="evenodd"
                                d="M13.571 5.85H10.43v8.47H2.487a.2.2 0 00-.14.343l9.512 9.401a.2.2 0 00.282 0l9.513-9.401a.2.2 0 00-.14-.342H13.57V5.85zM2.2 3.027a.2.2 0 01-.2-.2V.402c0-.11.09-.2.2-.2h19.6c.11 0 .2.09.2.2v2.423a.2.2 0 01-.2.2H2.2z"
                                fill="#212134"
                                fill-rule="evenodd"
                              />
                            </svg>
                          </button>
                        </span>
                        <span>
                          <button
                            aria-disabled="false"
                            aria-labelledby="tooltip-5"
                            class="c21 c22"
                            tabindex="0"
                            type="button"
                          >
                            <svg
                              fill="none"
                              height="1em"
                              viewBox="0 0 24 24"
                              width="1em"
                              xmlns="http://www.w3.org/2000/svg"
                            >
                              <path
                                d="M21.415 1.344a6.137 6.137 0 00-8.525.838L11.095 4.33a1.53 1.53 0 102.35 1.963l1.794-2.148a3.054 3.054 0 014.365-.324 3.117 3.117 0 01.255 4.301l-3.73 4.467-.035.038a3.048 3.048 0 01-4.53.078 1.531 1.531 0 00-2.241 2.086 6.114 6.114 0 009.159-.245l3.721-4.454a6.289 6.289 0 001.418-4.62 6.01 6.01 0 00-2.206-4.128z"
                                fill="#212134"
                              />
                              <path
                                d="M10.399 17.884l-1.604 1.92a3.118 3.118 0 01-4.278.513 3.052 3.052 0 01-.457-4.353l3.795-4.542.028-.031a3.042 3.042 0 014.584-.022 1.529 1.529 0 001.794.37c.197-.094.37-.228.51-.395l.018-.022a1.51 1.51 0 00-.025-1.977 6.11 6.11 0 00-9.27.126l-3.784 4.53a6.137 6.137 0 00.692 8.539 6.01 6.01 0 004.454 1.437 6.289 6.289 0 004.294-2.217l1.598-1.913a1.53 1.53 0 00-2.35-1.963z"
                                fill="#212134"
                              />
                            </svg>
                          </button>
                        </span>
                        <span>
                          <button
                            aria-disabled="false"
                            aria-labelledby="tooltip-7"
                            class="c21 c22"
                            tabindex="0"
                            type="button"
                          >
                            <svg
                              fill="none"
                              height="1em"
                              viewBox="0 0 24 24"
                              width="1em"
                              xmlns="http://www.w3.org/2000/svg"
                            >
                              <path
                                d="M20.571 21.429h-3.428V24h3.428v-2.571zM20.571 17.143V3.429H7.714v3.428h9.429v10.286H6.857V0H3.43v3.429H0v3.428h3.429v13.714H24v-3.428h-3.429z"
                                fill="#212134"
                              />
                            </svg>
                          </button>
                        </span>
                      </div>
                    </div>
                    <div
                      class="c23"
                    >
                      <img
                        alt="Screenshot 2.png"
                        src="http://localhost:1337/uploads/thumbnail_Screenshot_2_5d4a574d61.png?updated_at=2021-10-04T09:42:31.670Z"
                      />
                    </div>
                    <div
                      class="c24 c17 c18"
                    />
                  </div>
                </div>
              </div>
              <div
                class="c13"
              >
                <div
                  class=""
                >
                  <form
                    action="#"
                    novalidate=""
                  >
                    <div
                      class="c25 c26"
                      spacing="3"
                    >
                      <div
                        class="c27"
                      >
                        <div
                          class="c12"
                        >
                          <div
                            class="c13"
                          >
                            <div
                              class=""
                            >
                              <div
                                class="c25 c28"
                                spacing="1"
                              >
                                <span
                                  class="c29"
                                >
                                  Size
                                </span>
                                <span
                                  class="c30"
                                >
                                  102KB
                                </span>
                              </div>
                            </div>
                          </div>
                          <div
                            class="c13"
                          >
                            <div
                              class=""
                            >
                              <div
                                class="c25 c28"
                                spacing="1"
                              >
                                <span
                                  class="c29"
                                >
                                  Date
                                </span>
                                <span
                                  class="c30"
                                >
                                  10/4/2021
                                </span>
                              </div>
                            </div>
                          </div>
                          <div
                            class="c13"
                          >
                            <div
                              class=""
                            >
                              <div
                                class="c25 c28"
                                spacing="1"
                              >
                                <span
                                  class="c29"
                                >
                                  Dimensions
                                </span>
                                <span
                                  class="c30"
                                >
                                  1476✕780
                                </span>
                              </div>
                            </div>
                          </div>
                          <div
                            class="c13"
                          >
                            <div
                              class=""
                            >
                              <div
                                class="c25 c28"
                                spacing="1"
                              >
                                <span
                                  class="c29"
                                >
                                  Extension
                                </span>
                                <span
                                  class="c31"
                                >
                                  png
                                </span>
                              </div>
                            </div>
                          </div>
                        </div>
                      </div>
                      <div>
                        <div>
                          <div
                            class="c32 c33"
                            spacing="1"
                          >
                            <label
                              class="c34"
                              for="textinput-1"
                            >
                              <div
                                class="c35"
                              >
                                File name
                              </div>
                            </label>
                            <div
                              class="c36 c37"
                            >
                              <input
                                aria-disabled="false"
                                aria-invalid="false"
                                class="c38"
                                id="textinput-1"
                                name="name"
                                value="Screenshot 2.png"
                              />
                            </div>
                          </div>
                        </div>
                      </div>
                      <div>
                        <div>
                          <div
                            class="c32 c33"
                            spacing="1"
                          >
                            <label
                              class="c34"
                              for="textinput-2"
                            >
                              <div
                                class="c35"
                              >
                                Alternative text
                              </div>
                            </label>
                            <div
                              class="c36 c37"
                            >
                              <input
                                aria-describedby="textinput-2-hint"
                                aria-disabled="false"
                                aria-invalid="false"
                                class="c38"
                                id="textinput-2"
                                name="alternativeText"
                                value=""
                              />
                            </div>
                            <p
                              class="c39"
                              id="textinput-2-hint"
                            >
                              This text will be displayed if the asset can’t be shown.
                            </p>
                          </div>
                        </div>
                      </div>
                      <div>
                        <div>
                          <div
                            class="c32 c33"
                            spacing="1"
                          >
                            <label
                              class="c34"
                              for="textinput-3"
                            >
                              <div
                                class="c35"
                              >
                                Caption
                              </div>
                            </label>
                            <div
                              class="c36 c37"
                            >
                              <input
                                aria-disabled="false"
                                aria-invalid="false"
                                class="c38"
                                id="textinput-3"
                                name="caption"
                                value=""
                              />
                            </div>
                          </div>
                        </div>
                      </div>
                    </div>
                    <div
                      class="c40"
                    >
                      <button
                        tabindex="-1"
                        type="submit"
                      >
                        Submit
                      </button>
                    </div>
                  </form>
                </div>
              </div>
            </div>
          </div>
          <div
            class="c4 c41"
          >
            <div
              class="c6"
            >
              <div
                class="c42 c43"
              >
                <button
                  aria-disabled="false"
                  class="c44 c45"
                  type="button"
                >
                  <span
                    class="c46 c47"
                  >
                    Cancel
                  </span>
                </button>
              </div>
              <div
                class="c42 c43"
              >
                <button
                  aria-disabled="false"
                  class="c44 c48"
                  type="button"
                >
                  <span
                    class="c46 c47"
                  >
                    Replace media
                  </span>
                </button>
                <div
                  class="c40"
                >
                  <input
                    accept="image/png"
                    aria-hidden="true"
                    name="file"
                    tabindex="-1"
                    type="file"
                  />
                </div>
                <button
                  aria-disabled="false"
                  class="c44 c49"
                  type="button"
                >
                  <span
                    class="c46 c47"
                  >
                    Finish
                  </span>
                </button>
              </div>
            </div>
          </div>
        </div>
      </div>
    </div>
  </div>
  <div
    data-react-portal="true"
  >
    <div
      class="c50 c51"
      id="tooltip-1"
      role="tooltip"
    >
      <p
        class="c52"
      >
        Delete
      </p>
    </div>
  </div>
  <div
    data-react-portal="true"
  >
    <div
      class="c50 c51"
      id="tooltip-3"
      role="tooltip"
    >
      <p
        class="c52"
      >
        Download
      </p>
    </div>
  </div>
  <div
    data-react-portal="true"
  >
    <div
      class="c50 c51"
      id="tooltip-5"
      role="tooltip"
    >
      <p
        class="c52"
      >
        Copy link
      </p>
    </div>
  </div>
  <div
    data-react-portal="true"
  >
    <div
      class="c50 c51"
      id="tooltip-7"
      role="tooltip"
    >
      <p
        class="c52"
      >
        Crop
      </p>
    </div>
  </div>
</body>
`;<|MERGE_RESOLUTION|>--- conflicted
+++ resolved
@@ -702,14 +702,7 @@
 }
 
 .c10 {
-<<<<<<< HEAD
-  padding-top: 24px;
-  padding-right: 40px;
-  padding-bottom: 24px;
-  padding-left: 40px;
-=======
   padding: 32px;
->>>>>>> f65f5a57
 }
 
 .c1 {
