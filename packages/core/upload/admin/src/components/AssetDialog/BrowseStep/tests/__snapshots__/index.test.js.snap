--- conflicted
+++ resolved
@@ -1258,11 +1258,7 @@
       </div>
       <nav
         aria-label="pagination"
-<<<<<<< HEAD
-        class="sc-hrjYtz"
-=======
-        class="sc-jnSlpE"
->>>>>>> c6d87598
+        class="sc-epFoly"
       >
         <ul
           class="c0 c13 c66"
