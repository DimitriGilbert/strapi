--- conflicted
+++ resolved
@@ -28,12 +28,8 @@
 import { getBreadcrumbDataCM } from '../../../utils';
 import getAllowedFiles from '../../../utils/getAllowedFiles';
 import { AssetGridList } from '../../AssetGridList';
-<<<<<<< HEAD
-import { FolderList } from '../../FolderList';
 import { TableList } from '../../TableList';
-=======
 import { FolderGridList } from '../../FolderGridList';
->>>>>>> 7c4b0e1b
 import { EmptyAssets } from '../../EmptyAssets';
 import { Breadcrumbs } from '../../Breadcrumbs';
 import SortPicker from '../../SortPicker';
@@ -92,9 +88,6 @@
   const { formatMessage } = useIntl();
   const [view, setView] = usePersistentState(localStorageKeys.modalView, viewOptions.GRID);
   const isGridView = view === viewOptions.GRID;
-
-  // TODO: remove and replace with data when available stored
-  const isGridView = true;
 
   const { data: currentFolder, isLoading: isCurrentFolderLoading } = useFolder(
     queryObject?.folder,
@@ -239,7 +232,6 @@
         </Box>
       )}
 
-<<<<<<< HEAD
       {!isGridView && (
         <TableList
           allowedTypes={allowedTypes}
@@ -266,76 +258,12 @@
           shouldDisableBulkSelect={!multiple}
           sortQuery={queryObject?.sort ?? ''}
         />
-=======
-      {folderCount > 0 && (
-        <FolderGridList
-          title={
-            (((isSearchingOrFiltering && assetCount > 0) || !isSearchingOrFiltering) &&
-              formatMessage(
-                {
-                  id: getTrad('list.folders.title'),
-                  defaultMessage: 'Folders ({count})',
-                },
-                { count: folderCount }
-              )) ||
-            ''
-          }
-        >
-          {folders.map((folder) => {
-            return (
-              <GridItem col={3} key={`folder-${folder.id}`}>
-                <FolderCard
-                  ariaLabel={folder.name}
-                  id={`folder-${folder.id}`}
-                  onClick={() => handleClickFolderCard(folder.id)}
-                  cardActions={
-                    onEditFolder && (
-                      <IconButton
-                        icon={<PencilIcon />}
-                        aria-label={formatMessage({
-                          id: getTrad('list.folder.edit'),
-                          defaultMessage: 'Edit folder',
-                        })}
-                        onClick={() => onEditFolder(folder)}
-                      />
-                    )
-                  }
-                >
-                  <FolderCardBody>
-                    <FolderCardBodyAction onClick={() => handleClickFolderCard(folder.id)}>
-                      <Flex as="h2" direction="column" alignItems="start" maxWidth="100%">
-                        <TypographyMaxWidth fontWeight="semiBold" ellipsis>
-                          {folder.name}
-                          <VisuallyHidden>:</VisuallyHidden>
-                        </TypographyMaxWidth>
-                        <TypographyMaxWidth as="span" textColor="neutral600" variant="pi" ellipsis>
-                          {formatMessage(
-                            {
-                              id: getTrad('list.folder.subtitle'),
-                              defaultMessage:
-                                '{folderCount, plural, =0 {# folder} one {# folder} other {# folders}}, {filesCount, plural, =0 {# asset} one {# asset} other {# assets}}',
-                            },
-                            {
-                              folderCount: folder.children.count,
-                              filesCount: folder.files.count,
-                            }
-                          )}
-                        </TypographyMaxWidth>
-                      </Flex>
-                    </FolderCardBodyAction>
-                  </FolderCardBody>
-                </FolderCard>
-              </GridItem>
-            );
-          })}
-        </FolderGridList>
->>>>>>> 7c4b0e1b
       )}
 
       {isGridView && (
         <>
           {folderCount > 0 && (
-            <FolderList
+            <FolderGridList
               title={
                 (((isSearchingOrFiltering && assetCount > 0) || !isSearchingOrFiltering) &&
                   formatMessage(
@@ -400,7 +328,7 @@
                   </GridItem>
                 );
               })}
-            </FolderList>
+            </FolderGridList>
           )}
 
           {assetCount > 0 && folderCount > 0 && (
