--- conflicted
+++ resolved
@@ -72,10 +72,7 @@
     isLoading: isLoadingAssets,
     error: errorAssets,
   } = useAssets({ skipWhen: !canRead, query: queryObject });
-<<<<<<< HEAD
-=======
-
->>>>>>> fc863acc
+
   const {
     data: folders,
     isLoading: isLoadingFolders,
@@ -107,10 +104,7 @@
 
     return multiple ? selectAll(allowedAssets) : undefined;
   };
-<<<<<<< HEAD
-=======
-
->>>>>>> fc863acc
+
   const handleSelectAsset = (asset) => {
     return multiple ? selectOne(asset) : selectOnly(asset);
   };
