// Jest Snapshot v1, https://goo.gl/fbAQLP

exports[`Upload - Configure initial render renders and matches the snapshot 1`] = `
.c1 {
  padding-bottom: 56px;
}

.c4 {
  background: #f6f6f9;
  padding-top: 24px;
  padding-right: 56px;
  padding-bottom: 40px;
  padding-left: 56px;
}

.c5 {
  padding-bottom: 8px;
}

.c9 {
  min-width: 0;
}

.c13 {
  background: #4945ff;
  padding: 8px;
  padding-right: 16px;
  padding-left: 16px;
  border-radius: 4px;
  border-color: #4945ff;
  border: 1px solid #4945ff;
  cursor: pointer;
}

.c19 {
  padding-right: 56px;
  padding-left: 56px;
}

.c20 {
  background: #ffffff;
  padding-top: 24px;
  padding-right: 32px;
  padding-bottom: 24px;
  padding-left: 32px;
  border-radius: 4px;
  box-shadow: 0px 1px 4px rgba(33,33,52,0.1);
}

.c26 {
  background: #ffffff;
  padding-right: 12px;
  padding-left: 12px;
  border-radius: 4px;
  position: relative;
  overflow: hidden;
  width: 100%;
  cursor: default;
}

.c29 {
  -webkit-flex: 1;
  -ms-flex: 1;
  flex: 1;
}

.c12 {
  font-weight: 600;
  font-size: 2rem;
  line-height: 1.25;
  color: #32324d;
}

.c17 {
  font-size: 0.75rem;
  line-height: 1.33;
  font-weight: 600;
  line-height: 0;
  color: #ffffff;
}

.c18 {
  font-size: 1rem;
  line-height: 1.5;
  color: #666687;
}

.c24 {
  font-size: 0.75rem;
  line-height: 1.33;
  font-weight: 600;
  color: #32324d;
}

.c31 {
  font-size: 0.875rem;
  line-height: 1.43;
  display: block;
  white-space: nowrap;
  overflow: hidden;
  text-overflow: ellipsis;
  color: #32324d;
}

.c35 {
  font-size: 0.75rem;
  line-height: 1.33;
  color: #666687;
}

.c8 {
  -webkit-align-items: center;
  -webkit-box-align: center;
  -ms-flex-align: center;
  align-items: center;
  display: -webkit-box;
  display: -webkit-flex;
  display: -ms-flexbox;
  display: flex;
  -webkit-flex-direction: row;
  -ms-flex-direction: row;
  flex-direction: row;
  -webkit-box-pack: justify;
  -webkit-justify-content: space-between;
  -ms-flex-pack: justify;
  justify-content: space-between;
}

.c10 {
  -webkit-align-items: center;
  -webkit-box-align: center;
  -ms-flex-align: center;
  align-items: center;
  display: -webkit-box;
  display: -webkit-flex;
  display: -ms-flexbox;
  display: flex;
  -webkit-flex-direction: row;
  -ms-flex-direction: row;
  flex-direction: row;
}

.c14 {
  -webkit-align-items: center;
  -webkit-box-align: center;
  -ms-flex-align: center;
  align-items: center;
  display: -webkit-box;
  display: -webkit-flex;
  display: -ms-flexbox;
  display: flex;
  -webkit-flex-direction: row;
  -ms-flex-direction: row;
  flex-direction: row;
  gap: 8px;
}

.c23 {
  -webkit-align-items: stretch;
  -webkit-box-align: stretch;
  -ms-flex-align: stretch;
  align-items: stretch;
  display: -webkit-box;
  display: -webkit-flex;
  display: -ms-flexbox;
  display: flex;
  -webkit-flex-direction: column;
  -ms-flex-direction: column;
  flex-direction: column;
  gap: 4px;
}

.c27 {
  -webkit-align-items: center;
  -webkit-box-align: center;
  -ms-flex-align: center;
  align-items: center;
  display: -webkit-box;
  display: -webkit-flex;
  display: -ms-flexbox;
  display: flex;
  -webkit-flex-direction: row;
  -ms-flex-direction: row;
  flex-direction: row;
  gap: 16px;
  -webkit-box-pack: justify;
  -webkit-justify-content: space-between;
  -ms-flex-pack: justify;
  justify-content: space-between;
}

.c30 {
  -webkit-align-items: center;
  -webkit-box-align: center;
  -ms-flex-align: center;
  align-items: center;
  display: -webkit-box;
  display: -webkit-flex;
  display: -ms-flexbox;
  display: flex;
  -webkit-flex-direction: row;
  -ms-flex-direction: row;
  flex-direction: row;
  gap: 12px;
}

.c15 {
  position: relative;
  outline: none;
}

.c15 > svg {
  height: 12px;
  width: 12px;
}

.c15 > svg > g,
.c15 > svg path {
  fill: #ffffff;
}

.c15[aria-disabled='true'] {
  pointer-events: none;
}

.c15:after {
  -webkit-transition-property: all;
  transition-property: all;
  -webkit-transition-duration: 0.2s;
  transition-duration: 0.2s;
  border-radius: 8px;
  content: '';
  position: absolute;
  top: -4px;
  bottom: -4px;
  left: -4px;
  right: -4px;
  border: 2px solid transparent;
}

.c15:focus-visible {
  outline: none;
}

.c15:focus-visible:after {
  border-radius: 8px;
  content: '';
  position: absolute;
  top: -5px;
  bottom: -5px;
  left: -5px;
  right: -5px;
  border: 2px solid #4945ff;
}

.c36 {
  border: 0;
  -webkit-clip: rect(0 0 0 0);
  clip: rect(0 0 0 0);
  height: 1px;
  margin: -1px;
  overflow: hidden;
  padding: 0;
  position: absolute;
  width: 1px;
}

.c16 {
  height: 2rem;
}

.c16[aria-disabled='true'] {
  border: 1px solid #dcdce4;
  background: #eaeaef;
}

.c16[aria-disabled='true'] .c11 {
  color: #666687;
}

.c16[aria-disabled='true'] svg > g,.c16[aria-disabled='true'] svg path {
  fill: #666687;
}

.c16[aria-disabled='true']:active {
  border: 1px solid #dcdce4;
  background: #eaeaef;
}

.c16[aria-disabled='true']:active .c11 {
  color: #666687;
}

.c16[aria-disabled='true']:active svg > g,.c16[aria-disabled='true']:active svg path {
  fill: #666687;
}

.c16:hover {
  border: 1px solid #7b79ff;
  background: #7b79ff;
}

.c16:active {
  border: 1px solid #4945ff;
  background: #4945ff;
}

.c16 svg > g,
.c16 svg path {
  fill: #ffffff;
}

.c25 {
  display: -webkit-box;
  display: -webkit-flex;
  display: -ms-flexbox;
  display: flex;
  -webkit-align-items: center;
  -webkit-box-align: center;
  -ms-flex-align: center;
  align-items: center;
}

.c28 {
  border: 1px solid #dcdce4;
  min-height: 2.5rem;
  outline: none;
  box-shadow: 0;
  -webkit-transition-property: border-color,box-shadow,fill;
  transition-property: border-color,box-shadow,fill;
  -webkit-transition-duration: 0.2s;
  transition-duration: 0.2s;
}

.c28[aria-disabled='true'] {
  color: #666687;
}

.c28:focus-visible {
  outline: none;
}

.c28:focus-within {
  border: 1px solid #4945ff;
  box-shadow: #4945ff 0px 0px 0px 2px;
}

.c34 > svg {
  width: 0.375rem;
}

.c34 > svg > path {
  fill: #666687;
}

.c32 {
  -webkit-flex: 1;
  -ms-flex: 1;
  flex: 1;
}

.c33 {
  display: -webkit-box;
  display: -webkit-flex;
  display: -ms-flexbox;
  display: flex;
  gap: 4px;
  -webkit-flex-wrap: wrap;
  -ms-flex-wrap: wrap;
  flex-wrap: wrap;
}

.c37[data-state='checked'] .c11 {
  font-weight: bold;
  color: #4945ff;
}

.c21 {
  display: grid;
  grid-template-columns: repeat(12,1fr);
  gap: 16px;
}

.c22 {
  grid-column: span 6;
  max-width: 100%;
}

.c0 {
  display: grid;
  grid-template-columns: 1fr;
}

.c2 {
  overflow-x: hidden;
}

.c3:focus-visible {
  outline: none;
}

.c7 {
  font-size: 0.875rem;
  line-height: 1.43;
  color: #4945ff;
}

.c6 {
  display: -webkit-inline-box;
  display: -webkit-inline-flex;
  display: -ms-inline-flexbox;
  display: inline-flex;
  -webkit-align-items: center;
  -webkit-box-align: center;
  -ms-flex-align: center;
  align-items: center;
  -webkit-text-decoration: none;
  text-decoration: none;
  gap: 8px;
  position: relative;
  outline: none;
}

.c6 svg {
  font-size: 0.625rem;
}

.c6 svg path {
  fill: #4945ff;
}

.c6:hover {
  color: #7b79ff;
}

.c6:active {
  color: #271fe0;
}

.c6:after {
  -webkit-transition-property: all;
  transition-property: all;
  -webkit-transition-duration: 0.2s;
  transition-duration: 0.2s;
  border-radius: 8px;
  content: '';
  position: absolute;
  top: -4px;
  bottom: -4px;
  left: -4px;
  right: -4px;
  border: 2px solid transparent;
}

.c6:focus-visible {
  outline: none;
}

.c6:focus-visible:after {
  border-radius: 8px;
  content: '';
  position: absolute;
  top: -5px;
  bottom: -5px;
  left: -5px;
  right: -5px;
  border: 2px solid #4945ff;
}

@media (max-width:68.75rem) {
  .c22 {
    grid-column: span 12;
  }
}

@media (max-width:34.375rem) {
  .c22 {
    grid-column: span;
  }
}

<div>
  <div
    class="c0"
  >
    <div
      class="c1 c2"
    >
      <main
        aria-labelledby="main-content-title"
        class="c3"
        id="main-content"
        tabindex="-1"
      >
        <form>
          <div
            style="height: 0px;"
          >
            <div
              class="c4"
              data-strapi-header="true"
            >
              <div
                class="c5"
              >
                <a
                  class="c6"
                  href="/plugins/upload"
                  id="go-back"
                >
                  <svg
                    fill="none"
                    height="1rem"
                    viewBox="0 0 24 24"
                    width="1rem"
                    xmlns="http://www.w3.org/2000/svg"
                  >
                    <path
                      d="M24 13.3a.2.2 0 0 1-.2.2H5.74l8.239 8.239a.2.2 0 0 1 0 .282L12.14 23.86a.2.2 0 0 1-.282 0L.14 12.14a.2.2 0 0 1 0-.282L11.86.14a.2.2 0 0 1 .282 0L13.98 1.98a.2.2 0 0 1 0 .282L5.74 10.5H23.8c.11 0 .2.09.2.2v2.6Z"
                      fill="#212134"
                    />
                  </svg>
                  <span
                    class="c7"
                  >
                    Back
                  </span>
                </a>
              </div>
              <div
                class="c8"
              >
                <div
                  class="c9 c10"
                >
                  <h1
                    class="c11 c12"
                  >
                    Configure the view - Media Library
                  </h1>
                </div>
                <button
                  aria-disabled="true"
                  class="c13 c14 c15 c16"
                  disabled=""
                  type="submit"
                >
                  <div
                    aria-hidden="true"
                    class=""
                  >
                    <svg
                      fill="none"
                      height="1rem"
                      viewBox="0 0 24 24"
                      width="1rem"
                      xmlns="http://www.w3.org/2000/svg"
                    >
                      <path
                        d="M20.727 2.97a.2.2 0 0 1 .286 0l2.85 2.89a.2.2 0 0 1 0 .28L9.554 20.854a.2.2 0 0 1-.285 0l-9.13-9.243a.2.2 0 0 1 0-.281l2.85-2.892a.2.2 0 0 1 .284 0l6.14 6.209L20.726 2.97Z"
                        fill="#212134"
                      />
                    </svg>
                  </div>
                  <span
                    class="c11 c17"
                  >
                    Save
                  </span>
                </button>
              </div>
              <p
                class="c11 c18"
              >
                Define the view settings of the media library.
              </p>
            </div>
          </div>
          <div
            class="c19"
          >
            <div
              class="c20"
            >
              <div
                class="c21"
              >
                <div
                  class="c22"
                >
                  <div
                    class=""
                  >
                    <div
                      class="c23"
                    >
                      <label
                        class="c11 c24 c25"
                        for="1"
                      >
                        Entries per page
                      </label>
                      <div
                        aria-autocomplete="none"
                        aria-controls="radix-0"
                        aria-describedby="1-hint 1-error"
                        aria-expanded="false"
                        aria-label="Entries per page"
                        class="c26 c27 c28"
                        data-state="closed"
                        dir="ltr"
                        id="1"
                        overflow="hidden"
                        role="combobox"
                        tabindex="0"
                      >
<<<<<<< HEAD
                        <label
                          class="c11 c24 c25"
                          for=":r0:"
                        >
                          Entries per page
                        </label>
                        <div
                          aria-autocomplete="none"
                          aria-controls="radix-:r3:"
                          aria-describedby=":r0:-hint :r0:-error"
                          aria-expanded="false"
                          aria-label="Entries per page"
                          class="c26 c27 c28"
                          data-state="closed"
                          dir="ltr"
                          id=":r0:"
                          overflow="hidden"
                          role="combobox"
                          tabindex="0"
=======
                        <span
                          class="c29 c30"
>>>>>>> c443fb2c
                        >
                          <span
                            class="c11 c31 c32"
                          >
                            <span
                              class="c33"
                            >
                              10
                            </span>
                          </span>
                        </span>
                        <span
                          class="c30"
                        >
                          <span
                            aria-hidden="true"
                            class="c34"
                          >
                            <svg
                              fill="none"
                              height="1rem"
                              viewBox="0 0 14 8"
                              width="1rem"
                              xmlns="http://www.w3.org/2000/svg"
                            >
                              <path
                                clip-rule="evenodd"
                                d="M14 .889a.86.86 0 0 1-.26.625L7.615 7.736A.834.834 0 0 1 7 8a.834.834 0 0 1-.615-.264L.26 1.514A.861.861 0 0 1 0 .889c0-.24.087-.45.26-.625A.834.834 0 0 1 .875 0h12.25c.237 0 .442.088.615.264a.86.86 0 0 1 .26.625Z"
                                fill="#32324D"
                                fill-rule="evenodd"
                              />
                            </svg>
                          </span>
<<<<<<< HEAD
                        </div>
                        <p
                          class="c11 c35"
                          id=":r0:-hint"
                        >
                          Number of assets displayed by default in the Media Library
                        </p>
=======
                        </span>
>>>>>>> c443fb2c
                      </div>
                      <p
                        class="c11 c35"
                        id="1-hint"
                      >
                        Number of assets displayed by default in the Media Library
                      </p>
                    </div>
                  </div>
                </div>
                <div
                  class="c22"
                >
                  <div
                    class=""
                  >
                    <div
                      class="c23"
                    >
                      <label
                        class="c11 c24 c25"
                        for="3"
                      >
                        Default sort order
                      </label>
                      <div
                        aria-autocomplete="none"
                        aria-controls="radix-1"
                        aria-describedby="3-hint 3-error"
                        aria-expanded="false"
                        aria-label="Default sort order"
                        class="c26 c27 c28"
                        data-state="closed"
                        dir="ltr"
                        id="3"
                        overflow="hidden"
                        role="combobox"
                        tabindex="0"
                      >
<<<<<<< HEAD
                        <label
                          class="c11 c24 c25"
                          for=":r4:"
                        >
                          Default sort order
                        </label>
                        <div
                          aria-autocomplete="none"
                          aria-controls="radix-:r7:"
                          aria-describedby=":r4:-hint :r4:-error"
                          aria-expanded="false"
                          aria-label="Default sort order"
                          class="c26 c27 c28"
                          data-state="closed"
                          dir="ltr"
                          id=":r4:"
                          overflow="hidden"
                          role="combobox"
                          tabindex="0"
=======
                        <span
                          class="c29 c30"
>>>>>>> c443fb2c
                        >
                          <span
                            class="c11 c31 c32"
                          >
                            <span
                              class="c33"
                            >
                              createdAt:DESC
                            </span>
                          </span>
                        </span>
                        <span
                          class="c30"
                        >
                          <span
                            aria-hidden="true"
                            class="c34"
                          >
                            <svg
                              fill="none"
                              height="1rem"
                              viewBox="0 0 14 8"
                              width="1rem"
                              xmlns="http://www.w3.org/2000/svg"
                            >
                              <path
                                clip-rule="evenodd"
                                d="M14 .889a.86.86 0 0 1-.26.625L7.615 7.736A.834.834 0 0 1 7 8a.834.834 0 0 1-.615-.264L.26 1.514A.861.861 0 0 1 0 .889c0-.24.087-.45.26-.625A.834.834 0 0 1 .875 0h12.25c.237 0 .442.088.615.264a.86.86 0 0 1 .26.625Z"
                                fill="#32324D"
                                fill-rule="evenodd"
                              />
                            </svg>
                          </span>
<<<<<<< HEAD
                        </div>
                        <p
                          class="c11 c35"
                          id=":r4:-hint"
                        >
                          Note: You can override this value in the media library.
                        </p>
=======
                        </span>
>>>>>>> c443fb2c
                      </div>
                      <p
                        class="c11 c35"
                        id="3-hint"
                      >
                        Note: You can override this value in the media library.
                      </p>
                    </div>
                  </div>
                </div>
              </div>
            </div>
          </div>
        </form>
      </main>
    </div>
  </div>
  <div
    class="c36"
  >
    <p
      aria-live="polite"
      aria-relevant="all"
      id="live-region-log"
      role="log"
    />
    <p
      aria-live="polite"
      aria-relevant="all"
      id="live-region-status"
      role="status"
    />
    <p
      aria-live="assertive"
      aria-relevant="all"
      id="live-region-alert"
      role="alert"
    />
  </div>
</div>
`;<|MERGE_RESOLUTION|>--- conflicted
+++ resolved
@@ -596,48 +596,26 @@
                     >
                       <label
                         class="c11 c24 c25"
-                        for="1"
+                        for=":r0:"
                       >
                         Entries per page
                       </label>
                       <div
                         aria-autocomplete="none"
-                        aria-controls="radix-0"
-                        aria-describedby="1-hint 1-error"
+                        aria-controls="radix-:r3:"
+                        aria-describedby=":r0:-hint :r0:-error"
                         aria-expanded="false"
                         aria-label="Entries per page"
                         class="c26 c27 c28"
                         data-state="closed"
                         dir="ltr"
-                        id="1"
+                        id=":r0:"
                         overflow="hidden"
                         role="combobox"
                         tabindex="0"
                       >
-<<<<<<< HEAD
-                        <label
-                          class="c11 c24 c25"
-                          for=":r0:"
-                        >
-                          Entries per page
-                        </label>
-                        <div
-                          aria-autocomplete="none"
-                          aria-controls="radix-:r3:"
-                          aria-describedby=":r0:-hint :r0:-error"
-                          aria-expanded="false"
-                          aria-label="Entries per page"
-                          class="c26 c27 c28"
-                          data-state="closed"
-                          dir="ltr"
-                          id=":r0:"
-                          overflow="hidden"
-                          role="combobox"
-                          tabindex="0"
-=======
                         <span
                           class="c29 c30"
->>>>>>> c443fb2c
                         >
                           <span
                             class="c11 c31 c32"
@@ -671,21 +649,11 @@
                               />
                             </svg>
                           </span>
-<<<<<<< HEAD
-                        </div>
-                        <p
-                          class="c11 c35"
-                          id=":r0:-hint"
-                        >
-                          Number of assets displayed by default in the Media Library
-                        </p>
-=======
                         </span>
->>>>>>> c443fb2c
                       </div>
                       <p
                         class="c11 c35"
-                        id="1-hint"
+                        id=":r0:-hint"
                       >
                         Number of assets displayed by default in the Media Library
                       </p>
@@ -703,48 +671,26 @@
                     >
                       <label
                         class="c11 c24 c25"
-                        for="3"
+                        for=":r4:"
                       >
                         Default sort order
                       </label>
                       <div
                         aria-autocomplete="none"
-                        aria-controls="radix-1"
-                        aria-describedby="3-hint 3-error"
+                        aria-controls="radix-:r7:"
+                        aria-describedby=":r4:-hint :r4:-error"
                         aria-expanded="false"
                         aria-label="Default sort order"
                         class="c26 c27 c28"
                         data-state="closed"
                         dir="ltr"
-                        id="3"
+                        id=":r4:"
                         overflow="hidden"
                         role="combobox"
                         tabindex="0"
                       >
-<<<<<<< HEAD
-                        <label
-                          class="c11 c24 c25"
-                          for=":r4:"
-                        >
-                          Default sort order
-                        </label>
-                        <div
-                          aria-autocomplete="none"
-                          aria-controls="radix-:r7:"
-                          aria-describedby=":r4:-hint :r4:-error"
-                          aria-expanded="false"
-                          aria-label="Default sort order"
-                          class="c26 c27 c28"
-                          data-state="closed"
-                          dir="ltr"
-                          id=":r4:"
-                          overflow="hidden"
-                          role="combobox"
-                          tabindex="0"
-=======
                         <span
                           class="c29 c30"
->>>>>>> c443fb2c
                         >
                           <span
                             class="c11 c31 c32"
@@ -778,21 +724,11 @@
                               />
                             </svg>
                           </span>
-<<<<<<< HEAD
-                        </div>
-                        <p
-                          class="c11 c35"
-                          id=":r4:-hint"
-                        >
-                          Note: You can override this value in the media library.
-                        </p>
-=======
                         </span>
->>>>>>> c443fb2c
                       </div>
                       <p
                         class="c11 c35"
-                        id="3-hint"
+                        id=":r4:-hint"
                       >
                         Note: You can override this value in the media library.
                       </p>
