import React from 'react';
import { ThemeProvider, lightTheme } from '@strapi/design-system';
import { QueryClientProvider, QueryClient } from 'react-query';
import { render as renderTL, screen, waitFor, fireEvent } from '@testing-library/react';
import { useQueryParams } from '@strapi/helper-plugin';
import { MemoryRouter } from 'react-router-dom';

import { useMediaLibraryPermissions } from '../../../hooks/useMediaLibraryPermissions';
import { useFolders } from '../../../hooks/useFolders';
import { useAssets } from '../../../hooks/useAssets';
import { MediaLibrary } from '../MediaLibrary';
import en from '../../../translations/en.json';

const FIXTURE_ASSET_PAGINATION = {
  pageCount: 1,
  page: 1,
  pageSize: 10,
  total: 1,
};

const FIXTURE_ASSETS = [
  {
    id: 77,
    name: '3874873.jpg',
    alternativeText: null,
    caption: null,
    width: 400,
    height: 400,
    formats: {
      thumbnail: {
        name: 'thumbnail_3874873.jpg',
        hash: 'thumbnail_3874873_b5818bb250',
        ext: '.jpg',
        mime: 'image/jpeg',
        width: 156,
        height: 156,
        size: 3.97,
        path: null,
        url: '/uploads/thumbnail_3874873_b5818bb250.jpg',
      },
    },
    hash: '3874873_b5818bb250',
    ext: '.jpg',
    mime: 'image/jpeg',
    size: 11.79,
    url: '/uploads/3874873_b5818bb250.jpg',
    previewUrl: null,
    provider: 'local',
    provider_metadata: null,
    createdAt: '2021-10-18T08:04:56.326Z',
    updatedAt: '2021-10-18T08:04:56.326Z',
  },
];

jest.mock('../../../hooks/useMediaLibraryPermissions', () => ({
  useMediaLibraryPermissions: jest.fn().mockReturnValue({
    isLoading: false,
    canRead: true,
    canCreate: true,
    canUpdate: true,
    canCopyLink: true,
    canDownload: true,
  }),
}));

<<<<<<< HEAD
=======
jest.mock('../../../hooks/useFolderStructure', () => ({
  useFolderStructure: jest.fn().mockReturnValue({
    isLoading: false,
    error: null,
    data: [
      {
        value: null,
        label: 'Media Library',
        children: [],
      },
    ],
  }),
}));

>>>>>>> c105fd82
jest.mock('../../../hooks/useFolders', () => ({
  useFolders: jest.fn().mockReturnValue({
    isLoading: false,
    error: null,
    data: {
      results: [
        {
          id: 1,
          name: 'Folder 1',
          children: {
            count: 1,
          },
          files: {
            count: 1,
          },
        },
      ],
    },
  }),
}));

jest.mock('../../../hooks/useAssets', () => ({
  useAssets: jest.fn().mockReturnValue({
    isLoading: false,
    error: null,
    data: {
      pagination: {
        pageCount: 1,
        page: 1,
        pageSize: 10,
        total: 1,
      },
      results: [
        {
          id: 77,
          name: '3874873.jpg',
          alternativeText: null,
          caption: null,
          width: 400,
          height: 400,
          formats: {
            thumbnail: {
              name: 'thumbnail_3874873.jpg',
              hash: 'thumbnail_3874873_b5818bb250',
              ext: '.jpg',
              mime: 'image/jpeg',
              width: 156,
              height: 156,
              size: 3.97,
              path: null,
              url: '/uploads/thumbnail_3874873_b5818bb250.jpg',
            },
          },
          hash: '3874873_b5818bb250',
          ext: '.jpg',
          mime: 'image/jpeg',
          size: 11.79,
          url: '/uploads/3874873_b5818bb250.jpg',
          previewUrl: null,
          provider: 'local',
          provider_metadata: null,
          createdAt: '2021-10-18T08:04:56.326Z',
          updatedAt: '2021-10-18T08:04:56.326Z',
        },
      ],
    },
  }),
}));

jest.mock('@strapi/helper-plugin', () => ({
  ...jest.requireActual('@strapi/helper-plugin'),
  useRBAC: jest.fn(),
  useNotification: jest.fn(() => jest.fn()),
  useQueryParams: jest.fn().mockReturnValue([{ query: {}, rawQuery: '' }, jest.fn()]),
}));

jest.mock('../../../utils', () => ({
  ...jest.requireActual('../../../utils'),
  getTrad: x => x,
}));

jest.mock('react-intl', () => ({
  FormattedMessage: ({ id }) => id,
  useIntl: () => ({ formatMessage: jest.fn(({ id }) => en[id] || id) }),
}));

const queryClient = new QueryClient({
  defaultOptions: {
    queries: {
      retry: false,
      refetchOnWindowFocus: false,
    },
  },
});

const renderML = () =>
  renderTL(
    <QueryClientProvider client={queryClient}>
      <ThemeProvider theme={lightTheme}>
        <MemoryRouter>
          <MediaLibrary />
        </MemoryRouter>
      </ThemeProvider>
    </QueryClientProvider>
  );

describe('Media library homepage', () => {
  afterEach(() => {
    jest.clearAllMocks();
  });

  describe('navigation', () => {
    it('focuses the title when mounting the component', () => {
      renderML();

      expect(screen.getByRole('main')).toHaveFocus();
    });
  });

  describe('loading state', () => {
    it('shows a loader when resolving the permissions', () => {
      useMediaLibraryPermissions.mockReturnValueOnce({ isLoading: true });

      renderML();

      expect(screen.getByRole('main').getAttribute('aria-busy')).toBe('true');
      expect(screen.getByText('Loading content.')).toBeInTheDocument();
    });

    it('shows a loader while resolving assets', () => {
      useAssets.mockReturnValueOnce({ isLoading: true });

      renderML();

      expect(screen.getByRole('main').getAttribute('aria-busy')).toBe('true');
      expect(screen.getByText('Loading content.')).toBeInTheDocument();
    });

    it('shows a loader while resolving folders', () => {
      useFolders.mockReturnValueOnce({ isLoading: true });

      renderML();

      expect(screen.getByRole('main').getAttribute('aria-busy')).toBe('true');
      expect(screen.getByText('Loading content.')).toBeInTheDocument();
    });
  });

  describe('general actions', () => {
    describe('filters', () => {
      it('shows the filters dropdown when the user is allowed to read', () => {
        renderML();

        expect(screen.getByText('app.utils.filters')).toBeInTheDocument();
      });

      it('hides the filters dropdown when the user is not allowed to read', () => {
        useMediaLibraryPermissions.mockReturnValueOnce({
          isLoading: false,
          canRead: false,
        });

        renderML();

        expect(screen.queryByText('app.utils.filters')).not.toBeInTheDocument();
      });
    });

    describe('sort by', () => {
      it('shows the sort by dropdown when the user is allowed to read', () => {
        renderML();

        expect(screen.getByText('Sort by')).toBeInTheDocument();
      });

      it('hides the sort by dropdown when the user is not allowed to read', () => {
        useMediaLibraryPermissions.mockReturnValueOnce({
          isLoading: false,
          canRead: false,
        });

        renderML();

        expect(screen.queryByText('Sort by')).not.toBeInTheDocument();
      });

      [
        ['Most recent uploads', 'createdAt:DESC'],
        ['Oldest uploads', 'createdAt:ASC'],
        ['Alphabetical order (A to Z)', 'name:ASC'],
        ['Reverse alphabetical order (Z to A)', 'name:DESC'],
        ['Most recent updates', 'updatedAt:DESC'],
        ['Oldest updates', 'updatedAt:ASC'],
      ].forEach(([label, sortKey]) => {
        it(`modifies the URL with the according params: ${label} ${sortKey}`, async () => {
          const setQueryMock = jest.fn();
          useQueryParams.mockReturnValueOnce([{ rawQuery: '', query: {} }, setQueryMock]);

          renderML();

          fireEvent.mouseDown(screen.getByText('Sort by'));
          await waitFor(() => expect(screen.getByText(label)).toBeInTheDocument());
          fireEvent.mouseDown(screen.getByText(label));
          await waitFor(() => expect(screen.queryByText(label)).not.toBeInTheDocument());

          expect(setQueryMock).toBeCalledWith({ sort: sortKey });
        });
      });
    });

    describe('select all', () => {
      it('shows the select all button when the user is allowed to update', () => {
        renderML();

        expect(screen.getByLabelText('Select all assets')).toBeInTheDocument();
      });

      it('hides the select all button when the user is not allowed to update', () => {
        useMediaLibraryPermissions.mockReturnValue({
          isLoading: false,
          canRead: true,
          canCreate: true,
          canUpdate: false,
        });

        renderML();

        expect(screen.queryByLabelText('Select all assets')).not.toBeInTheDocument();
      });
    });

    describe('create asset', () => {
      it('hides the "Upload new asset" button when the user does not have the permissions to', async () => {
        useMediaLibraryPermissions.mockReturnValueOnce({
          isLoading: false,
          canCreate: false,
        });

        renderML();

        await waitFor(() => expect(screen.queryByText(`Add new assets`)).not.toBeInTheDocument());
      });

      it('shows the "Upload assets" button when the user does have the permissions to', async () => {
        useMediaLibraryPermissions.mockReturnValueOnce({
          isLoading: false,
          canRead: true,
          canCreate: true,
        });

        renderML();

        await waitFor(() => expect(screen.getByText(`Add new assets`)).toBeInTheDocument());
      });
    });

    describe('create folder', () => {
      it('shows the create button if the user has create permissions', () => {
        renderML();

        expect(screen.getByText('header.actions.add-folder')).toBeInTheDocument();
      });

      it('hides the create button if the user does not have create permissions', () => {
        useMediaLibraryPermissions.mockReturnValueOnce({
          isLoading: false,
          canCreate: false,
        });

        renderML();

        expect(screen.queryByText('header.actions.add-folder')).not.toBeInTheDocument();
      });
    });
  });

  describe('content', () => {
    it('displays folders', async () => {
      renderML();

      expect(screen.queryByText('list.folders.title')).toBeInTheDocument();
      expect(screen.getByText('Folder 1')).toBeInTheDocument();
    });

    it('does not display folders if the user does not have read permissions', async () => {
      useMediaLibraryPermissions.mockReturnValueOnce({
        isLoading: false,
        canRead: false,
      });

      renderML();

      expect(screen.queryByText('list.folders.title')).not.toBeInTheDocument();
      expect(screen.queryByText('Folder 1')).not.toBeInTheDocument();
    });

    it('does not display folders if a search is performed', async () => {
      useQueryParams.mockReturnValueOnce([{ rawQuery: '', query: { _q: 'true' } }, jest.fn()]);

      renderML();

      expect(screen.queryByText('list.folders.title')).not.toBeInTheDocument();
      expect(screen.queryByText('Folder 1')).not.toBeInTheDocument();
    });

    it('does not display folders if the media library is being filtered', async () => {
      useQueryParams.mockReturnValueOnce([{ rawQuery: '', query: { filters: 'true' } }, jest.fn()]);

      renderML();

      expect(screen.queryByText('list.folders.title')).not.toBeInTheDocument();
      expect(screen.queryByText('Folder 1')).not.toBeInTheDocument();
    });

    it('does not display folders if the current page !== 1', async () => {
      useAssets.mockReturnValueOnce({
        isLoading: false,
        data: {
          pagination: {
            ...FIXTURE_ASSET_PAGINATION,
            pageCount: 2,
            page: 2,
            total: 2,
          },
          results: FIXTURE_ASSETS,
        },
      });
      useQueryParams.mockReturnValueOnce([{ rawQuery: '', query: { _q: 'true' } }, jest.fn()]);

      renderML();

      expect(screen.queryByText('list.folders.title')).not.toBeInTheDocument();
      expect(screen.queryByText('Folder 1')).not.toBeInTheDocument();
    });

    it('displays assets', async () => {
      renderML();

      expect(screen.getByText('3874873.jpg')).toBeInTheDocument();
    });

    it('does not display assets if the user does not have read permissions', async () => {
      useMediaLibraryPermissions.mockReturnValueOnce({
        isLoading: false,
        canRead: false,
      });

      renderML();

      expect(screen.queryByText('3874873.jpg')).not.toBeInTheDocument();
    });

    it('does display empty assets action, if there are no assets', () => {
      useAssets.mockReturnValueOnce({
        isLoading: false,
        data: {
          pagination: FIXTURE_ASSET_PAGINATION,
          results: [],
        },
      });

      renderML();

      expect(screen.queryByText('Upload your first assets...')).toBeInTheDocument();
    });

    it('does not display empty assets action, if there are no assets and the user does not have create permissions', () => {
      useMediaLibraryPermissions.mockReturnValueOnce({
        isLoading: false,
        canCreate: false,
      });
      useAssets.mockReturnValueOnce({
        isLoading: false,
        error: null,
        data: {
          pagination: FIXTURE_ASSET_PAGINATION,
          results: FIXTURE_ASSETS,
        },
      });

      renderML();

      expect(screen.queryByText('header.actions.add-assets')).not.toBeInTheDocument();
    });

    it('does not display empty assets action, if there are no assets or the user is currently filtering', () => {
      useQueryParams.mockReturnValueOnce([{ rawQuery: '', query: { filters: 'true' } }, jest.fn()]);
      useAssets.mockReturnValueOnce({
        isLoading: false,
        error: null,
        data: {
          pagination: FIXTURE_ASSET_PAGINATION,
          results: [],
        },
      });

      renderML();

      expect(
        screen.queryByText('There are no assets with the applied filters')
      ).toBeInTheDocument();
      expect(screen.queryByText('header.actions.add-assets')).not.toBeInTheDocument();
    });
  });
});<|MERGE_RESOLUTION|>--- conflicted
+++ resolved
@@ -63,23 +63,6 @@
   }),
 }));
 
-<<<<<<< HEAD
-=======
-jest.mock('../../../hooks/useFolderStructure', () => ({
-  useFolderStructure: jest.fn().mockReturnValue({
-    isLoading: false,
-    error: null,
-    data: [
-      {
-        value: null,
-        label: 'Media Library',
-        children: [],
-      },
-    ],
-  }),
-}));
-
->>>>>>> c105fd82
 jest.mock('../../../hooks/useFolders', () => ({
   useFolders: jest.fn().mockReturnValue({
     isLoading: false,
