--- conflicted
+++ resolved
@@ -61,13 +61,8 @@
     "ws": "8.13.0"
   },
   "devDependencies": {
-<<<<<<< HEAD
     "@strapi/pack-up": "4.15.5",
-    "@strapi/strapi": "4.15.2",
-=======
-    "@strapi/pack-up": "4.15.4",
-    "@strapi/strapi": "4.15.4",
->>>>>>> 4d355167
+    "@strapi/strapi": "4.15.5",
     "@types/fs-extra": "9.0.13",
     "@types/jest": "29.5.2",
     "@types/koa": "2.13.4",
