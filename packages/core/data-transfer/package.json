{
  "name": "@strapi/data-transfer",
  "version": "4.15.4",
  "description": "Data transfer capabilities for Strapi",
  "keywords": [
    "strapi",
    "data",
    "transfer",
    "import",
    "export",
    "backup",
    "restore"
  ],
  "license": "SEE LICENSE IN LICENSE",
  "author": {
    "name": "Strapi Solutions SAS",
    "email": "hi@strapi.io",
    "url": "https://strapi.io"
  },
  "maintainers": [
    {
      "name": "Strapi Solutions SAS",
      "email": "hi@strapi.io",
      "url": "https://strapi.io"
    }
  ],
  "main": "./dist/index.js",
  "module": "./dist/index.mjs",
  "source": "./src/index.ts",
  "types": "./dist/index.d.ts",
  "files": [
    "./dist"
  ],
  "scripts": {
    "build": "pack-up build",
    "clean": "rimraf ./dist",
    "lint": "run -T eslint .",
    "prepublishOnly": "yarn clean && yarn build",
    "test:unit": "run -T jest",
    "test:unit:watch": "run -T jest --watch",
    "watch": "pack-up watch"
  },
  "dependencies": {
    "@strapi/logger": "4.15.4",
    "@strapi/strapi": "4.15.4",
    "@strapi/types": "4.15.4",
    "@strapi/utils": "4.15.4",
    "chalk": "4.1.2",
    "cli-table3": "0.6.2",
    "commander": "8.3.0",
    "fs-extra": "10.0.0",
    "inquirer": "8.2.5",
    "lodash": "4.17.21",
    "ora": "5.4.1",
    "resolve-cwd": "3.0.0",
    "semver": "7.5.4",
    "stream-chain": "2.2.5",
    "stream-json": "1.8.0",
    "tar": "6.1.13",
    "tar-stream": "2.2.0",
    "ws": "8.13.0"
  },
  "devDependencies": {
<<<<<<< HEAD
    "@strapi/pack-up": "4.15.4",
=======
    "@strapi/pack-up": "4.15.2",
>>>>>>> d999ad0b
    "@strapi/strapi": "4.15.2",
    "@types/fs-extra": "9.0.13",
    "@types/jest": "29.5.2",
    "@types/koa": "2.13.4",
    "@types/lodash": "^4.14.191",
    "@types/node": "18.18.4",
    "@types/semver": "7.5.0",
    "@types/stream-chain": "2.0.1",
    "@types/stream-json": "1.7.3",
    "@types/tar": "6.1.4",
    "@types/tar-stream": "2.2.2",
    "@types/ws": "^8.5.4",
    "knex": "2.5.0",
    "koa": "2.13.4",
    "rimraf": "3.0.2",
    "typescript": "5.2.2"
  },
  "peerDependencies": {
    "@strapi/strapi": "^4.14.4"
  },
  "engines": {
    "node": ">=18.0.0 <=20.x.x",
    "npm": ">=6.0.0"
  }
}<|MERGE_RESOLUTION|>--- conflicted
+++ resolved
@@ -61,12 +61,8 @@
     "ws": "8.13.0"
   },
   "devDependencies": {
-<<<<<<< HEAD
     "@strapi/pack-up": "4.15.4",
-=======
-    "@strapi/pack-up": "4.15.2",
->>>>>>> d999ad0b
-    "@strapi/strapi": "4.15.2",
+    "@strapi/strapi": "4.15.4",
     "@types/fs-extra": "9.0.13",
     "@types/jest": "29.5.2",
     "@types/koa": "2.13.4",
