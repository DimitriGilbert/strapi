import type { GetAttributesValues, RelationsType } from '@strapi/strapi';
import type { SchemaUID } from '@strapi/strapi/lib/types/utils';

export interface IMetadata {
  strapi?: {
    version?: string;

    plugins?: {
      name: string;
      version: string;
    }[];
  };

  createdAt?: string;
}

/**
 * Common TransferEngine format to represent a Strapi entity
 * @template T The schema UID this entity represents
 */
export interface IEntity<T extends SchemaUID | string = string> {
  /**
   * UID of the parent type (content-type, component, etc...)
   */
  type: T;

  /**
   * Reference of the entity.
   * Might be deprecated and replaced by a "ref" or "reference" property in the future
   */
  id: number | string;

  /**
   * The entity data (attributes value)
   */
  data: GetAttributesValues<T>;
}

/**
 * Union type that regroups all the different kinds of link
 */
export type ILink = IBasicLink | IMorphLink | ICircularLink;

/**
 * Default generic link structure
 */
interface IDefaultLink {
  /**
   * The link type
   * (useful for providers (destination) to adapt the logic following what kind of link is processed)
   */
  kind: string;

  /**
   * The relation type
   */
  relation: RelationsType;

  /**
   * Left side of the link
   * It should hold information about the entity that owns the dominant side of the link
   */
  left: {
    /**
     * Entity UID
     * (restricted to content type)
     */
    type: string;
    /**
     * Reference ID of the entity
     */
    ref: number | string;
    /**
     * Field used to hold the link in the entity
     */
    field: string;
    /**
     * If the link is part of a collection, keep its position here
     */
    pos?: number;
  };

  /**
   * Right side of the link
   * It should hold information about the entity attached to the left side of the link
   */
  right: {
    /**
     * Entity UID
     * (can be a content type or a component)
     */
    type: string;
    /**
     * Reference ID of the entity
     */
    ref: number | string;
    /**
     * Field used to hold the link in the entity
     */
    field?: string;
  };
}

/**
 * Basic link between two content type entities
 */
interface IBasicLink extends IDefaultLink {
  kind: 'relation.basic';
}

/**
 * Polymorphic link (one source content type to multiple different content types)
 */
interface IMorphLink extends IDefaultLink {
  kind: 'relation.morph';
}

/**
 * Regular link with the left and right sides having the save content-type
 */
interface ICircularLink extends IDefaultLink {
  kind: 'relation.circular';
}

<<<<<<< HEAD
/**
 * Strapi configurations
 */
interface IConfiguration<T = unknown> {
  type: 'core-store' | 'webhook';
  value: T;
=======
export interface IAsset {
  filename: string;
  filepath: string;
  stream: NodeJS.ReadableStream;
  stats: IAssetStats;
}

export interface IAssetStats {
  size: number;
>>>>>>> 3e353318
}<|MERGE_RESOLUTION|>--- conflicted
+++ resolved
@@ -122,14 +122,13 @@
   kind: 'relation.circular';
 }
 
-<<<<<<< HEAD
 /**
  * Strapi configurations
  */
 interface IConfiguration<T = unknown> {
   type: 'core-store' | 'webhook';
   value: T;
-=======
+}
 export interface IAsset {
   filename: string;
   filepath: string;
@@ -139,5 +138,4 @@
 
 export interface IAssetStats {
   size: number;
->>>>>>> 3e353318
 }