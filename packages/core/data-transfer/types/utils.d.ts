--- conflicted
+++ resolved
@@ -90,12 +90,7 @@
 export type ISourceProviderTransferResults = {};
 export type IDestinationProviderTransferResults = {};
 
-<<<<<<< HEAD
-export type KnexTransaction = Knex.Transaction;
-export type TransactionCallback = (trx?: KnexTransaction) => Promise<void>;
-=======
 export type TransactionCallback = (trx?: Knex.Transaction) => Promise<void>;
->>>>>>> 595a4c88
 export type Transaction = {
   attach<T = undefined>(callback: TransactionCallback): Promise<T | undefined>;
   end(): boolean;
