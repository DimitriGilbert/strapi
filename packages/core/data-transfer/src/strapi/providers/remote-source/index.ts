--- conflicted
+++ resolved
@@ -18,11 +18,7 @@
 } from '../../../errors/providers';
 import { TRANSFER_PATH } from '../../remote/constants';
 import { ILocalStrapiSourceProviderOptions } from '../local-source';
-<<<<<<< HEAD
-import { createDispatcher, connectToWebsocket } from '../utils';
-=======
-import { createDispatcher, trimTrailingSlash } from '../utils';
->>>>>>> 6ef0d860
+import { createDispatcher, connectToWebsocket, trimTrailingSlash } from '../utils';
 
 interface ITransferTokenAuth {
   type: 'token';
