--- conflicted
+++ resolved
@@ -2,11 +2,7 @@
 
 import { createLinksStream } from '../links';
 import { getDeepPopulateQuery } from '../links/utils';
-<<<<<<< HEAD
-import { collect, getStrapiFactory } from '../../test-utils';
-=======
 import { collect, getStrapiFactory } from '../../../__tests__/test-utils';
->>>>>>> 7824bc0d
 
 describe('Local Strapi Source Provider - Entities Streaming', () => {
   describe('Create Links Stream', () => {
