--- conflicted
+++ resolved
@@ -55,15 +55,9 @@
   },
   "dependencies": {
     "@reduxjs/toolkit": "1.9.7",
-<<<<<<< HEAD
     "@strapi/design-system": "1.15.0",
-    "@strapi/helper-plugin": "4.20.2",
+    "@strapi/helper-plugin": "4.20.3",
     "@strapi/icons": "1.15.0",
-=======
-    "@strapi/design-system": "1.14.1",
-    "@strapi/helper-plugin": "4.20.3",
-    "@strapi/icons": "1.14.1",
->>>>>>> 3d2c2b58
     "@strapi/types": "workspace:*",
     "@strapi/utils": "4.20.3",
     "axios": "1.6.0",
