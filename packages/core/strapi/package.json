{
  "name": "@strapi/strapi",
  "version": "4.13.3",
  "description": "An open source headless CMS solution to create and manage your own API. It provides a powerful dashboard and features to make your life easier. Databases supported: MySQL, MariaDB, PostgreSQL, SQLite",
  "keywords": [
    "strapi",
    "cms",
    "cmf",
    "content management system",
    "content management framework",
    "admin panel",
    "dashboard",
    "api",
    "auth",
    "framework",
    "http",
    "json",
    "koa",
    "koajs",
    "helmet",
    "mvc",
    "oauth",
    "oauth2",
    "orm",
    "rest",
    "restful",
    "security",
    "jam",
    "jamstack",
    "javascript",
    "headless",
    "MySQL",
    "MariaDB",
    "PostgreSQL",
    "SQLite",
    "graphqL",
    "infrastructure",
    "backend",
    "open source",
    "self hosted",
    "lerna",
    "lernajs",
    "react",
    "reactjs"
  ],
  "homepage": "https://strapi.io",
  "bugs": {
    "url": "https://github.com/strapi/strapi/issues"
  },
  "repository": {
    "type": "git",
    "url": "git://github.com/strapi/strapi.git"
  },
  "license": "SEE LICENSE IN LICENSE",
  "author": {
    "name": "Strapi Solutions SAS",
    "email": "hi@strapi.io",
    "url": "https://strapi.io"
  },
  "maintainers": [
    {
      "name": "Strapi Solutions SAS",
      "email": "hi@strapi.io",
      "url": "https://strapi.io"
    }
  ],
  "main": "./index.js",
  "types": "./dist/index.d.ts",
  "bin": "./bin/strapi.js",
  "files": [
    "./dist",
    "./bin",
    "./scripts",
    "index.js"
  ],
  "scripts": {
    "build": "run -T tsc -p tsconfig.build.json && run copy-files",
    "build:ts": "run build",
    "watch": "run -T tsc -p tsconfig.build.json -w --preserveWatchOutput",
    "clean": "run -T rimraf ./dist",
    "prepublishOnly": "yarn clean && yarn build",
    "postinstall": "node ./scripts/postinstall.js",
    "test:unit": "run -T jest",
    "copy-files": "copyfiles -u 1 -a 'src/**/*.html' 'src/**/*.png'  dist",
    "test:unit:watch": "run -T jest --watch",
    "lint": "run -T eslint ."
  },
  "dependencies": {
    "@koa/cors": "3.4.3",
    "@koa/router": "10.1.1",
    "@strapi/admin": "4.13.3",
    "@strapi/data-transfer": "4.13.3",
    "@strapi/database": "4.13.3",
    "@strapi/generate-new": "4.13.3",
    "@strapi/generators": "4.13.3",
    "@strapi/logger": "4.13.3",
    "@strapi/permissions": "4.13.3",
    "@strapi/plugin-content-manager": "4.13.3",
    "@strapi/plugin-content-type-builder": "4.13.3",
    "@strapi/plugin-email": "4.13.3",
    "@strapi/plugin-upload": "4.13.3",
    "@strapi/typescript-utils": "4.13.3",
    "@strapi/typings": "4.13.3",
    "@strapi/utils": "4.13.3",
    "@vitejs/plugin-react": "4.0.4",
    "bcryptjs": "2.4.3",
    "boxen": "5.1.2",
    "browserslist-to-esbuild": "1.2.0",
    "chalk": "4.1.2",
    "chokidar": "3.5.3",
    "ci-info": "3.8.0",
    "cli-table3": "0.6.2",
    "commander": "8.3.0",
    "configstore": "5.0.1",
    "copyfiles": "2.4.1",
    "debug": "4.3.4",
    "delegates": "1.0.0",
    "dotenv": "14.2.0",
    "execa": "5.1.1",
    "fs-extra": "10.0.0",
    "glob": "7.2.3",
    "http-errors": "1.8.1",
    "https-proxy-agent": "5.0.1",
    "inquirer": "8.2.5",
    "is-docker": "2.2.1",
    "koa": "2.13.4",
    "koa-body": "4.2.0",
    "koa-compose": "4.1.0",
    "koa-compress": "5.1.0",
    "koa-favicon": "2.1.0",
    "koa-helmet": "7.0.2",
    "koa-ip": "^2.1.2",
    "koa-session": "6.4.0",
    "koa-static": "5.0.0",
    "lodash": "4.17.21",
    "mime-types": "2.1.35",
    "node-fetch": "2.7.0",
    "node-machine-id": "1.1.12",
    "node-schedule": "2.1.0",
    "open": "8.4.0",
    "ora": "5.4.1",
    "package-json": "7.0.0",
    "qs": "6.11.1",
    "resolve-cwd": "3.0.0",
    "semver": "7.5.4",
    "statuses": "2.0.1",
    "typescript": "5.2.2",
    "vite": "4.4.9",
    "yup": "0.32.9"
  },
  "devDependencies": {
    "@types/bcryptjs": "2.4.3",
    "@types/configstore": "5.0.1",
    "@types/delegates": "1.0.0",
    "@types/jest": "29.5.2",
    "@types/koa": "*",
    "@types/koa-compress": "4.0.3",
    "@types/koa-session": "6.4.1",
    "@types/koa-static": "4.0.2",
    "@types/koa__router": "12.0.0",
    "@types/lodash": "^4.14.191",
    "@types/mime-types": "2.1.1",
    "@types/node": "18",
    "@types/node-schedule": "2.1.0",
    "@types/statuses": "2.0.1",
    "eslint-config-custom": "4.13.3",
    "supertest": "6.3.3",
<<<<<<< HEAD
    "ts-zen": "https://github.com/strapi/ts-zen#66e02232f5997674cc7032ea3ee59d9864863732",
=======
>>>>>>> c835887b
    "tsconfig": "4.13.3",
    "typescript": "5.2.2"
  },
  "engines": {
    "node": ">=16.0.0 <=20.x.x",
    "npm": ">=6.0.0"
  },
  "nx": {
    "implicitDependencies": [
      "!@strapi/data-transfer",
      "!@strapi/admin"
    ]
  }
}<|MERGE_RESOLUTION|>--- conflicted
+++ resolved
@@ -165,10 +165,7 @@
     "@types/statuses": "2.0.1",
     "eslint-config-custom": "4.13.3",
     "supertest": "6.3.3",
-<<<<<<< HEAD
     "ts-zen": "https://github.com/strapi/ts-zen#66e02232f5997674cc7032ea3ee59d9864863732",
-=======
->>>>>>> c835887b
     "tsconfig": "4.13.3",
     "typescript": "5.2.2"
   },
