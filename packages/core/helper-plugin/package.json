--- conflicted
+++ resolved
@@ -1,10 +1,6 @@
 {
   "name": "@strapi/helper-plugin",
-<<<<<<< HEAD
-  "version": "4.12.6",
-=======
   "version": "4.12.7",
->>>>>>> fefc4a24
   "description": "Helper for Strapi plugins development",
   "repository": {
     "type": "git",
@@ -79,11 +75,7 @@
     "browserslist-to-esbuild": "1.2.0",
     "cross-env": "^7.0.3",
     "esbuild-loader": "^2.21.0",
-<<<<<<< HEAD
-    "eslint-config-custom": "4.12.6",
-=======
     "eslint-config-custom": "4.12.7",
->>>>>>> fefc4a24
     "eslint-plugin-storybook": "0.6.13",
     "msw": "1.2.1",
     "react": "^18.2.0",
