{
  "name": "@strapi/helper-plugin",
  "version": "4.5.6",
  "description": "Helper for Strapi plugins development",
  "repository": {
    "type": "git",
    "url": "https://github.com/strapi/strapi.git",
    "directory": "packages/core/helper-plugin"
  },
  "license": "SEE LICENSE IN LICENSE",
  "author": {
    "name": "Strapi Solutions SAS",
    "email": "hi@strapi.io",
    "url": "https://strapi.io"
  },
  "maintainers": [
    {
      "name": "Strapi Solutions SAS",
      "email": "hi@strapi.io",
      "url": "https://strapi.io"
    }
  ],
  "main": "build/index.js",
  "files": [
    "build"
  ],
  "scripts": {
    "prebuild": "rimraf build",
    "build": "yarn build:development && yarn build:production && yarn create:index",
    "build-storybook": "build-storybook",
    "build:development": "cross-env NODE_ENV=development webpack-cli",
    "build:production": "cross-env NODE_ENV=production webpack-cli",
    "create:index": "node ./createBuildIndex.js",
    "prepublishOnly": "npm run build",
    "storybook": "start-storybook -p 6006",
    "test:front": "jest --config ./jest.config.front.js",
    "test:front:cov": "jest --config ./jest.config.front.js --coverage",
    "test:front:watch": "jest --config ./jest.config.front.js --watchAll",
    "watch": "yarn create:index && cross-env NODE_ENV=development webpack-cli -w"
  },
  "dependencies": {
    "axios": "1.2.2",
    "date-fns": "2.29.3",
    "formik": "^2.2.6",
    "immer": "9.0.6",
    "invariant": "^2.2.1",
    "lodash": "4.17.21",
    "match-sorter": "^4.0.2",
    "qs": "6.11.0",
    "react": "^17.0.2",
    "react-dom": "^17.0.2",
    "react-helmet": "^6.1.0",
    "react-intl": "5.25.1",
    "react-router": "^5.2.0",
    "react-router-dom": "5.3.4",
    "react-select": "5.6.0",
    "styled-components": "5.3.3",
    "whatwg-fetch": "^3.6.2"
  },
  "devDependencies": {
    "@storybook/addon-actions": "6.5.10",
    "@storybook/addon-essentials": "6.5.10",
    "@storybook/addon-links": "6.5.10",
    "@storybook/builder-webpack5": "6.5.15",
    "@storybook/manager-webpack5": "6.5.15",
    "@storybook/react": "^6.5.10",
    "@strapi/design-system": "1.4.2",
<<<<<<< HEAD
    "@strapi/icons": "1.4.1",
=======
    "@strapi/icons": "1.4.2",
>>>>>>> 0c998820
    "@testing-library/react": "12.1.4",
    "@testing-library/react-hooks": "8.0.1",
    "browserslist-to-esbuild": "1.2.0",
    "cross-env": "^7.0.3",
    "esbuild-loader": "^2.20.0",
    "react-test-renderer": "^17.0.2",
    "require-from-string": "2.0.2",
    "rimraf": "3.0.2",
    "typescript": "4.6.2"
  },
  "engines": {
    "node": ">=14.19.1 <=18.x.x",
    "npm": ">=6.0.0"
  },
  "nx": {
    "targets": {
      "build": {
        "outputs": [
          "./build"
        ]
      }
    }
  },
  "peerDependencies": {
    "webpack": "^5.74.0"
  }
}<|MERGE_RESOLUTION|>--- conflicted
+++ resolved
@@ -65,11 +65,7 @@
     "@storybook/manager-webpack5": "6.5.15",
     "@storybook/react": "^6.5.10",
     "@strapi/design-system": "1.4.2",
-<<<<<<< HEAD
-    "@strapi/icons": "1.4.1",
-=======
     "@strapi/icons": "1.4.2",
->>>>>>> 0c998820
     "@testing-library/react": "12.1.4",
     "@testing-library/react-hooks": "8.0.1",
     "browserslist-to-esbuild": "1.2.0",
