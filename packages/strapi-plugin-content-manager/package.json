{
  "name": "strapi-plugin-content-manager",
<<<<<<< HEAD
  "version": "3.0.0-alpha.16",
=======
  "version": "3.0.0-alpha.18",
>>>>>>> 5a54581b
  "description": "A powerful UI to easily manage your data.",
  "strapi": {
    "name": "Content Manager",
    "icon": "plug",
    "description": "content-manager.plugin.description"
  },
  "scripts": {
    "analyze:clean": "node ./node_modules/strapi-helper-plugin/node_modules/.bin/rimraf stats.json",
    "preanalyze": "npm run analyze:clean",
    "analyze": "node ./node_modules/strapi-helper-plugin/lib/internals/scripts/analyze.js",
    "prebuild": "npm run build:clean",
    "build:dev": "node ./node_modules/strapi-helper-plugin/node_modules/.bin/cross-env NODE_ENV=development node ./node_modules/strapi-helper-plugin/node_modules/.bin/webpack --config node_modules/strapi-helper-plugin/lib/internals/webpack/webpack.prod.babel.js --color -p --progress",
    "build": "node ./node_modules/strapi-helper-plugin/node_modules/.bin/cross-env NODE_ENV=production node ./node_modules/strapi-helper-plugin/node_modules/.bin/webpack --config node_modules/strapi-helper-plugin/lib/internals/webpack/webpack.prod.babel.js --color -p --progress",
    "build:clean": "node ./node_modules/strapi-helper-plugin/node_modules/.bin/rimraf admin/build",
    "start": "node ./node_modules/strapi-helper-plugin/node_modules/.bin/cross-env NODE_ENV=development PLUGIN=true node ./node_modules/strapi-helper-plugin/lib/server",
    "generate": "node ./node_modules/plop/plop.js --plopfile ./node_modules/strapi-helper-plugin/lib/internals/generators/index.js",
    "prettier": "node ./node_modules/strapi-helper-plugin/node_modules/.bin/prettier --single-quote --trailing-comma es5 --write \"{admin,__{tests,mocks}__}/**/*.js\"",
    "test": "echo \"Error: no test specified\"",
    "prepublishOnly": "IS_MONOREPO=true npm run build"
  },
  "devDependencies": {
    "codemirror": "^5.39.0",
    "draft-js": "^0.10.5",
    "react-select": "^1.2.1",
    "showdown": "^1.8.6",
<<<<<<< HEAD
    "strapi-helper-plugin": "3.0.0-alpha.16"
=======
    "strapi-helper-plugin": "3.0.0-alpha.18"
>>>>>>> 5a54581b
  },
  "dependencies": {
    "pluralize": "^7.0.0"
  },
  "author": {
    "name": "Strapi team",
    "email": "hi@strapi.io",
    "url": "http://strapi.io"
  },
  "maintainers": [
    {
      "name": "Strapi team",
      "email": "hi@strapi.io",
      "url": "http://strapi.io"
    }
  ],
  "repository": {
    "type": "git",
    "url": "git://github.com/strapi/strapi.git"
  },
  "engines": {
    "node": ">= 10.0.0",
    "npm": ">= 6.0.0"
  },
  "license": "MIT"
}<|MERGE_RESOLUTION|>--- conflicted
+++ resolved
@@ -1,10 +1,6 @@
 {
   "name": "strapi-plugin-content-manager",
-<<<<<<< HEAD
-  "version": "3.0.0-alpha.16",
-=======
   "version": "3.0.0-alpha.18",
->>>>>>> 5a54581b
   "description": "A powerful UI to easily manage your data.",
   "strapi": {
     "name": "Content Manager",
@@ -30,11 +26,7 @@
     "draft-js": "^0.10.5",
     "react-select": "^1.2.1",
     "showdown": "^1.8.6",
-<<<<<<< HEAD
-    "strapi-helper-plugin": "3.0.0-alpha.16"
-=======
     "strapi-helper-plugin": "3.0.0-alpha.18"
->>>>>>> 5a54581b
   },
   "dependencies": {
     "pluralize": "^7.0.0"
