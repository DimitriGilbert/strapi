{
  "name": "strapi-plugin-content-manager",
  "version": "3.0.0-alpha.12.7.1",
  "description": "A powerful UI to easily manage your data.",
  "strapi": {
    "name": "Content Manager",
    "icon": "plug",
    "description": "content-manager.plugin.description"
  },
  "scripts": {
    "analyze:clean": "node ./node_modules/strapi-helper-plugin/node_modules/.bin/rimraf stats.json",
    "preanalyze": "npm run analyze:clean",
    "analyze": "node ./node_modules/strapi-helper-plugin/lib/internals/scripts/analyze.js",
    "prebuild": "npm run build:clean",
    "build:dev": "node ./node_modules/strapi-helper-plugin/node_modules/.bin/cross-env NODE_ENV=development node ./node_modules/strapi-helper-plugin/node_modules/.bin/webpack --config node_modules/strapi-helper-plugin/lib/internals/webpack/webpack.prod.babel.js --color -p --progress",
    "build": "node ./node_modules/strapi-helper-plugin/node_modules/.bin/cross-env NODE_ENV=production node ./node_modules/strapi-helper-plugin/node_modules/.bin/webpack --config node_modules/strapi-helper-plugin/lib/internals/webpack/webpack.prod.babel.js --color -p --progress",
    "build:clean": "node ./node_modules/strapi-helper-plugin/node_modules/.bin/rimraf admin/build",
    "start": "node ./node_modules/strapi-helper-plugin/node_modules/.bin/cross-env NODE_ENV=development PLUGIN=true node ./node_modules/strapi-helper-plugin/lib/server",
    "generate": "node ./node_modules/plop/plop.js --plopfile ./node_modules/strapi-helper-plugin/lib/internals/generators/index.js",
    "prettier": "node ./node_modules/strapi-helper-plugin/node_modules/.bin/prettier --single-quote --trailing-comma es5 --write \"{admin,__{tests,mocks}__}/**/*.js\"",
    "test": "echo \"Error: no test specified\"",
    "prepublishOnly": "IS_MONOREPO=true npm run build"
  },
  "devDependencies": {
<<<<<<< HEAD
    "react-select": "^1.2.1",
    "strapi-helper-plugin": "3.0.0-alpha.12.6"
=======
    "react-select": "^1.0.0-rc.5",
    "strapi-helper-plugin": "3.0.0-alpha.12.7.1"
>>>>>>> 2482d548
  },
  "author": {
    "name": "Strapi team",
    "email": "hi@strapi.io",
    "url": "http://strapi.io"
  },
  "maintainers": [
    {
      "name": "Strapi team",
      "email": "hi@strapi.io",
      "url": "http://strapi.io"
    }
  ],
  "repository": {
    "type": "git",
    "url": "git://github.com/strapi/strapi.git"
  },
  "engines": {
    "node": ">= 9.0.0",
    "npm": ">= 5.0.0"
  },
  "license": "MIT"
}<|MERGE_RESOLUTION|>--- conflicted
+++ resolved
@@ -22,13 +22,8 @@
     "prepublishOnly": "IS_MONOREPO=true npm run build"
   },
   "devDependencies": {
-<<<<<<< HEAD
     "react-select": "^1.2.1",
-    "strapi-helper-plugin": "3.0.0-alpha.12.6"
-=======
-    "react-select": "^1.0.0-rc.5",
     "strapi-helper-plugin": "3.0.0-alpha.12.7.1"
->>>>>>> 2482d548
   },
   "author": {
     "name": "Strapi team",
