/**
*
* Table
*
*/

import React from 'react';
import PropTypes from 'prop-types';
import { toString } from 'lodash';

import TableDelete from 'components/TableDelete';
import TableHeader from 'components/TableHeader';
import TableRow from 'components/TableRow';
import TableEmpty from 'components/TableEmpty';
import TableLoading from 'components/TableLoading';

import styles from './styles.scss';

class Table extends React.Component {
  render() {
    const rows = this.props.records.length === 0 ?
      (
        <TableEmpty
          filters={this.props.filters}
          colspan={this.props.headers.length + 1}
          contentType={this.props.routeParams.slug}
          search={this.props.search}
        />
      ) :
      this.props.records.map((record, key) => (
        <TableRow
          onChange={this.props.onClickSelect}
          key={key}
          destination={`${this.props.route.path.replace(':slug', this.props.routeParams.slug)}/${record[this.props.primaryKey]}`}
          headers={this.props.headers}
          record={record}
          history={this.props.history}
          primaryKey={this.props.primaryKey}
          onDelete={this.props.handleDelete}
          redirectUrl={this.props.redirectUrl}
          value={this.props.entriesToDelete.indexOf(toString(record.id)) !== -1}
        />
      ));
    const entriesToDeleteNumber = this.props.entriesToDelete.length;
    
    return (
      <table className={`table ${styles.table}`}>
        <TableHeader
          onClickSelectAll={this.props.onClickSelectAll}
          value={this.props.deleteAllValue}
          headers={this.props.headers}
          onChangeSort={this.props.onChangeSort}
          sort={this.props.sort}
          primaryKey={this.props.primaryKey}
          entriesToDelete={this.props.entriesToDelete}
        />
        <tbody>
          { entriesToDeleteNumber > 0 && (
            <TableDelete
              colspan={this.props.headers.length + 1}
              number={entriesToDeleteNumber}
              onToggleDeleteAll={this.props.onToggleDeleteAll}
            />
          )}
          {this.props.showLoader ? <TableLoading colspan={this.props.headers.length + 1} /> : rows}
        </tbody>
      </table>
    );
  }
}

Table.contextTypes = {
  router: PropTypes.object.isRequired,
};

Table.defaultProps = {
  entriesToDelete: [],
  handleDelete: () => {},
<<<<<<< HEAD
  showLoader: false,
=======
  search: '',
>>>>>>> ee56c16e
};

Table.propTypes = {
  deleteAllValue: PropTypes.bool.isRequired,
  entriesToDelete: PropTypes.array,
  filters: PropTypes.array.isRequired,
  handleDelete: PropTypes.func,
  headers: PropTypes.array.isRequired,
  history: PropTypes.object.isRequired,
  onChangeSort: PropTypes.func.isRequired,
  onClickSelect: PropTypes.func.isRequired,
  onClickSelectAll: PropTypes.func.isRequired,
  onToggleDeleteAll: PropTypes.func.isRequired,
  primaryKey: PropTypes.string.isRequired,
  records: PropTypes.oneOfType([
    PropTypes.array,
    PropTypes.object,
  ]).isRequired,
  redirectUrl: PropTypes.string.isRequired,
  route: PropTypes.object.isRequired,
  routeParams: PropTypes.object.isRequired,
<<<<<<< HEAD
  showLoader: PropTypes.bool,
=======
  search: PropTypes.string,
>>>>>>> ee56c16e
  sort: PropTypes.string.isRequired,
};

export default Table;<|MERGE_RESOLUTION|>--- conflicted
+++ resolved
@@ -76,11 +76,8 @@
 Table.defaultProps = {
   entriesToDelete: [],
   handleDelete: () => {},
-<<<<<<< HEAD
+  search: '',
   showLoader: false,
-=======
-  search: '',
->>>>>>> ee56c16e
 };
 
 Table.propTypes = {
@@ -102,11 +99,8 @@
   redirectUrl: PropTypes.string.isRequired,
   route: PropTypes.object.isRequired,
   routeParams: PropTypes.object.isRequired,
-<<<<<<< HEAD
+  search: PropTypes.string,
   showLoader: PropTypes.bool,
-=======
-  search: PropTypes.string,
->>>>>>> ee56c16e
   sort: PropTypes.string.isRequired,
 };
 
