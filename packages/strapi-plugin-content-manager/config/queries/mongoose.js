const _ = require('lodash');

module.exports = {
  find: async function (params, populate) {
    return this
      .find(params.where)
      .limit(Number(params.limit))
      .sort(params.sort)
      .skip(Number(params.skip))
      .populate(populate || this.associations.map(x => x.alias).join(' '));
  },

  count: async function () {
    return Number(await this
      .count());
  },

  findOne: async function (params, populate, raw = true) {
    const query = this
      .findOne({
        [this.primaryKey]: params[this.primaryKey] || params.id
      })
      .populate(populate || this.associations.map(x => x.alias).join(' '));

    return raw ? query.lean() : query;
  },

  create: async function (params) {
    // Exclude relationships.
    const values = Object.keys(params.values).reduce((acc, current) => {
      if (this._attributes[current] && this._attributes[current].type) {
        acc[current] = params.values[current];
      }

      return acc;
    }, {});

    const request = await this.create(values)
      .catch((err) => {
        const message = err.message.split('index:');
        const field = _.words(_.last(message).split('_')[0]);
        const error = { message: `This ${field} is already taken`, field };

        throw error;
      });

    // Transform to JSON object.
    const entry = request.toJSON ? request.toJSON() : request;

    // Extract relations.
    const relations = this.associations.reduce((acc, association) => {
      if (params.values[association.alias]) {
        acc[association.alias] = params.values[association.alias];
      }

      return acc;
    }, {});

    return module.exports.update.call(this, {
      [this.primaryKey]: entry[this.primaryKey],
      values: _.assign({
        id: entry[this.primaryKey]
      }, relations)
    });
  },

  update: async function (params) {
<<<<<<< HEAD
    const virtualFields = [];
    const response = await module.exports.findOne.call(this, params);

    // Only update fields which are on this document.
    const values = params.parseRelationships === false ? params.values : Object.keys(JSON.parse(JSON.stringify(params.values))).reduce((acc, current) => {
      const association = this.associations.filter(x => x.alias === current)[0];
      const details = this._attributes[current];

      if (_.get(this._attributes, `${current}.isVirtual`) !== true && _.isUndefined(association)) {
        acc[current] = params.values[current];
      } else {
        switch (association.nature) {
          case 'oneWay':
            acc[current] = _.get(params.values[current], this.primaryKey, params.values[current]) || null;

            break;
          case 'oneToOne':
            if (response[current] !== params.values[current]) {
              const value = _.isNull(params.values[current]) ? response[current] : params.values;
              const recordId = _.isNull(params.values[current]) ? value[this.primaryKey] || value.id || value._id : value[current];

              if (response[current] && _.isObject(response[current]) && response[current][this.primaryKey] !== value[current]) {
                virtualFields.push(
                  strapi.query(details.collection || details.model, details.plugin).update({
                    id: response[current][this.primaryKey],
                    values: {
                      [details.via]: null
                    },
                    parseRelationships: false
                  })
                );
              }

              // Remove previous relationship asynchronously if it exists.
              virtualFields.push(
                strapi.query(details.model || details.collection, details.plugin).findOne({ id : recordId })
                  .then(record => {
                    if (record && _.isObject(record[details.via])) {
                      virtualFields.push(
                        module.exports.update.call(this, {
                          id: record[details.via][this.primaryKey] || record[details.via].id,
                          values: {
                            [current]: null
                          },
                          parseRelationships: false
                        })
                      );
                    }
                    return Promise.resolve();
                  })
                  .then(() => {
                    // Updating the new relations
                    // When params.values[current] is null this means that we are removing the relation.
                    // Recreate relation on the first side
                    virtualFields.push(
                      strapi.query(details.model || details.collection, details.plugin).update({
                        id: recordId,
                        values: {
                          [details.via]: _.isNull(params.values[current]) ? null : value[this.primaryKey] || value.id || value._id
                        },
                        parseRelationships: false
                      })
                    );

                    // Recreate relation on the other side if the value is not null
                    if (!_.isNull(params.values[current])) {
                      virtualFields.push(
                        module.exports.update.call(this, {
                          id: value[this.primaryKey] || value.id || value._id,
                          values: {
                            [current]: recordId
                          },
                          parseRelationships: false
                        })
                      );
                    }
                  })
              );

              acc[current] = _.isNull(params.values[current]) ? null : value[current];
            }

            break;
          case 'oneToMany':
          case 'manyToOne':
          case 'manyToMany':
            if (association.nature === 'manyToMany' && details.dominant === true) {
              acc[current] = params.values[current];
            } else if (response[current] && _.isArray(response[current]) && current !== 'id') {
              // Records to add in the relation.
              const toAdd = _.differenceWith(params.values[current], response[current], (a, b) =>
                a[this.primaryKey].toString() === b[this.primaryKey].toString()
              );

              // Records to remove in the relation.
              const toRemove = _.differenceWith(response[current], params.values[current], (a, b) =>
                a[this.primaryKey].toString() === b[this.primaryKey].toString()
              )
                .filter(x => toAdd.find(y => x.id === y.id) === undefined);

              // Push the work into the flow process.
              toAdd.forEach(value => {
                if (association.nature === 'manyToMany' && !_.isArray(params.values[this.primaryKey] || params[this.primaryKey])) {
                  value[details.via] = (value[details.via] || [])
                    .concat([(params.values[this.primaryKey] || params[this.primaryKey])])
                    .filter(x => {
                      return x !== null && x !== undefined;
                    });
                } else {
                  value[details.via] = params[this.primaryKey] || params.id;
                }

                virtualFields.push(strapi.query(details.model || details.collection, details.plugin).addRelation({
                  id: value[this.primaryKey] || value.id || value._id,
                  values: _.pick(value, [this.primaryKey, details.via]),
                  foreignKey: current
                }));
              });

              toRemove.forEach(value => {
                if (association.nature === 'manyToMany' && !_.isArray(params.values[this.primaryKey])) {
                  value[details.via] = value[details.via].filter(x => x.toString() !== params.values[this.primaryKey].toString());
                } else {
                  value[details.via] = null;
                }

                virtualFields.push(strapi.query(details.model || details.collection, details.plugin).removeRelation({
                  id: value[this.primaryKey] || value.id || value._id,
                  values: _.pick(value, [this.primaryKey, details.via]),
                  foreignKey: current
                }));
              });
            } else if (_.get(this._attributes, `${current}.isVirtual`) !== true) {
              acc[current] = params.values[current];
            }

            break;
          case 'manyMorphToMany':
          case 'manyMorphToOne':
            // Update the relational array.
            acc[current] = params.values[current].map(obj => {
              const globalId = obj.source && obj.source !== 'content-manager' ?
                strapi.plugins[obj.source].models[_.toLower(obj.ref)].globalId:
                strapi.models[_.toLower(obj.ref)].globalId;

              // Define the object stored in database.
              // The shape is this object is defined by the strapi-mongoose connector.
              return {
                ref: obj.refId,
                kind: globalId,
                [association.filter]: obj.field
              };
            });
            break;
          case 'oneToManyMorph':
          case 'manyToManyMorph': {
            const transformToArrayID = (array) => {
              if (_.isArray(array)) {
                return array.map(value => {
                  if (_.isPlainObject(value)) {
                    return value._id || value.id;
                  }

                  return value;
                });
              }

              if (association.type === 'model' || (association.type === 'collection' && _.isObject(array))) {
                return _.isEmpty(array) ? [] : transformToArrayID([array]);
              }

              return [];
            };

            // Compare array of ID to find deleted files.
            const currentValue = transformToArrayID(response[current]).map(id => id.toString());
            const storedValue = transformToArrayID(params.values[current]).map(id => id.toString());

            const toAdd = _.difference(storedValue, currentValue);
            const toRemove = _.difference(currentValue, storedValue);

            // Remove relations in the other side.
            toAdd.forEach(id => {
              virtualFields.push(strapi.query(details.model || details.collection, details.plugin).addRelationMorph({
                id,
                alias: association.via,
                ref: this.globalId,
                refId: response._id,
                field: association.alias
              }));
            });

            // Remove relations in the other side.
            toRemove.forEach(id => {
              virtualFields.push(strapi.query(details.model || details.collection, details.plugin).removeRelationMorph({
                id,
                alias: association.via,
                ref: this.globalId,
                refId: response._id,
                field: association.alias
              }));
            });
            break;
          }
          case 'oneMorphToOne':
          case 'oneMorphToMany':
            break;
          default:
        }
      }

      return acc;
    }, {});

    virtualFields.push(this
      .update({
        [this.primaryKey]: params[this.primaryKey] || params.id
      }, values, {
        strict: false
      }));

    // Update virtuals fields.
    await Promise.all(virtualFields);

    return await module.exports.findOne.call(this, params);
=======
    // Call the business logic located in the hook.
    // This function updates no-relational and relational data.
    return this.updateRelations(params);
>>>>>>> 9db430a3
  },

  delete: async function (params) {
    // Delete entry.
    return this
      .remove({
        [this.primaryKey]: params.id
      });
  }
};<|MERGE_RESOLUTION|>--- conflicted
+++ resolved
@@ -65,237 +65,9 @@
   },
 
   update: async function (params) {
-<<<<<<< HEAD
-    const virtualFields = [];
-    const response = await module.exports.findOne.call(this, params);
-
-    // Only update fields which are on this document.
-    const values = params.parseRelationships === false ? params.values : Object.keys(JSON.parse(JSON.stringify(params.values))).reduce((acc, current) => {
-      const association = this.associations.filter(x => x.alias === current)[0];
-      const details = this._attributes[current];
-
-      if (_.get(this._attributes, `${current}.isVirtual`) !== true && _.isUndefined(association)) {
-        acc[current] = params.values[current];
-      } else {
-        switch (association.nature) {
-          case 'oneWay':
-            acc[current] = _.get(params.values[current], this.primaryKey, params.values[current]) || null;
-
-            break;
-          case 'oneToOne':
-            if (response[current] !== params.values[current]) {
-              const value = _.isNull(params.values[current]) ? response[current] : params.values;
-              const recordId = _.isNull(params.values[current]) ? value[this.primaryKey] || value.id || value._id : value[current];
-
-              if (response[current] && _.isObject(response[current]) && response[current][this.primaryKey] !== value[current]) {
-                virtualFields.push(
-                  strapi.query(details.collection || details.model, details.plugin).update({
-                    id: response[current][this.primaryKey],
-                    values: {
-                      [details.via]: null
-                    },
-                    parseRelationships: false
-                  })
-                );
-              }
-
-              // Remove previous relationship asynchronously if it exists.
-              virtualFields.push(
-                strapi.query(details.model || details.collection, details.plugin).findOne({ id : recordId })
-                  .then(record => {
-                    if (record && _.isObject(record[details.via])) {
-                      virtualFields.push(
-                        module.exports.update.call(this, {
-                          id: record[details.via][this.primaryKey] || record[details.via].id,
-                          values: {
-                            [current]: null
-                          },
-                          parseRelationships: false
-                        })
-                      );
-                    }
-                    return Promise.resolve();
-                  })
-                  .then(() => {
-                    // Updating the new relations
-                    // When params.values[current] is null this means that we are removing the relation.
-                    // Recreate relation on the first side
-                    virtualFields.push(
-                      strapi.query(details.model || details.collection, details.plugin).update({
-                        id: recordId,
-                        values: {
-                          [details.via]: _.isNull(params.values[current]) ? null : value[this.primaryKey] || value.id || value._id
-                        },
-                        parseRelationships: false
-                      })
-                    );
-
-                    // Recreate relation on the other side if the value is not null
-                    if (!_.isNull(params.values[current])) {
-                      virtualFields.push(
-                        module.exports.update.call(this, {
-                          id: value[this.primaryKey] || value.id || value._id,
-                          values: {
-                            [current]: recordId
-                          },
-                          parseRelationships: false
-                        })
-                      );
-                    }
-                  })
-              );
-
-              acc[current] = _.isNull(params.values[current]) ? null : value[current];
-            }
-
-            break;
-          case 'oneToMany':
-          case 'manyToOne':
-          case 'manyToMany':
-            if (association.nature === 'manyToMany' && details.dominant === true) {
-              acc[current] = params.values[current];
-            } else if (response[current] && _.isArray(response[current]) && current !== 'id') {
-              // Records to add in the relation.
-              const toAdd = _.differenceWith(params.values[current], response[current], (a, b) =>
-                a[this.primaryKey].toString() === b[this.primaryKey].toString()
-              );
-
-              // Records to remove in the relation.
-              const toRemove = _.differenceWith(response[current], params.values[current], (a, b) =>
-                a[this.primaryKey].toString() === b[this.primaryKey].toString()
-              )
-                .filter(x => toAdd.find(y => x.id === y.id) === undefined);
-
-              // Push the work into the flow process.
-              toAdd.forEach(value => {
-                if (association.nature === 'manyToMany' && !_.isArray(params.values[this.primaryKey] || params[this.primaryKey])) {
-                  value[details.via] = (value[details.via] || [])
-                    .concat([(params.values[this.primaryKey] || params[this.primaryKey])])
-                    .filter(x => {
-                      return x !== null && x !== undefined;
-                    });
-                } else {
-                  value[details.via] = params[this.primaryKey] || params.id;
-                }
-
-                virtualFields.push(strapi.query(details.model || details.collection, details.plugin).addRelation({
-                  id: value[this.primaryKey] || value.id || value._id,
-                  values: _.pick(value, [this.primaryKey, details.via]),
-                  foreignKey: current
-                }));
-              });
-
-              toRemove.forEach(value => {
-                if (association.nature === 'manyToMany' && !_.isArray(params.values[this.primaryKey])) {
-                  value[details.via] = value[details.via].filter(x => x.toString() !== params.values[this.primaryKey].toString());
-                } else {
-                  value[details.via] = null;
-                }
-
-                virtualFields.push(strapi.query(details.model || details.collection, details.plugin).removeRelation({
-                  id: value[this.primaryKey] || value.id || value._id,
-                  values: _.pick(value, [this.primaryKey, details.via]),
-                  foreignKey: current
-                }));
-              });
-            } else if (_.get(this._attributes, `${current}.isVirtual`) !== true) {
-              acc[current] = params.values[current];
-            }
-
-            break;
-          case 'manyMorphToMany':
-          case 'manyMorphToOne':
-            // Update the relational array.
-            acc[current] = params.values[current].map(obj => {
-              const globalId = obj.source && obj.source !== 'content-manager' ?
-                strapi.plugins[obj.source].models[_.toLower(obj.ref)].globalId:
-                strapi.models[_.toLower(obj.ref)].globalId;
-
-              // Define the object stored in database.
-              // The shape is this object is defined by the strapi-mongoose connector.
-              return {
-                ref: obj.refId,
-                kind: globalId,
-                [association.filter]: obj.field
-              };
-            });
-            break;
-          case 'oneToManyMorph':
-          case 'manyToManyMorph': {
-            const transformToArrayID = (array) => {
-              if (_.isArray(array)) {
-                return array.map(value => {
-                  if (_.isPlainObject(value)) {
-                    return value._id || value.id;
-                  }
-
-                  return value;
-                });
-              }
-
-              if (association.type === 'model' || (association.type === 'collection' && _.isObject(array))) {
-                return _.isEmpty(array) ? [] : transformToArrayID([array]);
-              }
-
-              return [];
-            };
-
-            // Compare array of ID to find deleted files.
-            const currentValue = transformToArrayID(response[current]).map(id => id.toString());
-            const storedValue = transformToArrayID(params.values[current]).map(id => id.toString());
-
-            const toAdd = _.difference(storedValue, currentValue);
-            const toRemove = _.difference(currentValue, storedValue);
-
-            // Remove relations in the other side.
-            toAdd.forEach(id => {
-              virtualFields.push(strapi.query(details.model || details.collection, details.plugin).addRelationMorph({
-                id,
-                alias: association.via,
-                ref: this.globalId,
-                refId: response._id,
-                field: association.alias
-              }));
-            });
-
-            // Remove relations in the other side.
-            toRemove.forEach(id => {
-              virtualFields.push(strapi.query(details.model || details.collection, details.plugin).removeRelationMorph({
-                id,
-                alias: association.via,
-                ref: this.globalId,
-                refId: response._id,
-                field: association.alias
-              }));
-            });
-            break;
-          }
-          case 'oneMorphToOne':
-          case 'oneMorphToMany':
-            break;
-          default:
-        }
-      }
-
-      return acc;
-    }, {});
-
-    virtualFields.push(this
-      .update({
-        [this.primaryKey]: params[this.primaryKey] || params.id
-      }, values, {
-        strict: false
-      }));
-
-    // Update virtuals fields.
-    await Promise.all(virtualFields);
-
-    return await module.exports.findOne.call(this, params);
-=======
     // Call the business logic located in the hook.
     // This function updates no-relational and relational data.
     return this.updateRelations(params);
->>>>>>> 9db430a3
   },
 
   delete: async function (params) {
