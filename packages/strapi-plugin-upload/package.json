{
  "name": "strapi-plugin-upload",
  "version": "3.5.0",
  "description": "Makes it easy to upload images and files to your Strapi Application.",
  "strapi": {
    "name": "Media Library",
    "icon": "cloud-upload-alt",
    "description": "upload.plugin.description",
    "required": true
  },
  "scripts": {
    "test": "echo \"no tests yet\""
  },
  "dependencies": {
<<<<<<< HEAD
    "@buffetjs/core": "3.3.3-next.3",
    "@buffetjs/custom": "3.3.3-next.3",
    "@buffetjs/hooks": "3.3.3-next.3",
    "@buffetjs/icons": "3.3.3-next.3",
    "@buffetjs/styles": "3.3.3-next.3",
    "@buffetjs/utils": "3.3.3-next.3",
=======
    "@buffetjs/core": "3.3.4",
    "@buffetjs/custom": "3.3.4",
    "@buffetjs/hooks": "3.3.4",
    "@buffetjs/icons": "3.3.4",
    "@buffetjs/styles": "3.3.4",
    "@buffetjs/utils": "3.3.4",
>>>>>>> 469991f9
    "byte-size": "^7.0.0",
    "cropperjs": "^1.5.6",
    "immer": "^8.0.1",
    "immutable": "^3.8.2",
    "is-valid-domain": "0.0.17",
    "koa-range": "0.3.0",
    "koa-static": "^5.0.0",
    "lodash": "4.17.20",
    "node-fetch": "2.6.1",
    "react": "^16.13.1",
    "react-copy-to-clipboard": "^5.0.1",
    "react-dom": "^16.9.0",
    "react-intl": "4.5.0",
    "react-redux": "^7.0.2",
    "react-router": "^5.0.0",
    "react-router-dom": "^5.0.0",
    "reactstrap": "8.4.1",
    "sharp": "0.27.1",
    "strapi-helper-plugin": "3.5.0",
    "strapi-provider-upload-local": "3.5.0",
    "strapi-utils": "3.5.0",
    "stream-to-array": "^2.3.0",
    "uuid": "^3.2.1"
  },
  "author": {
    "name": "A Strapi developer",
    "email": "",
    "url": ""
  },
  "maintainers": [
    {
      "name": "A Strapi developer",
      "email": "",
      "url": ""
    }
  ],
  "engines": {
    "node": ">=10.16.0 <=14.x.x",
    "npm": ">=6.0.0"
  },
  "license": "SEE LICENSE IN LICENSE",
  "gitHead": "231263a3535658bab1e9492c6aaaed8692d62a53"
}<|MERGE_RESOLUTION|>--- conflicted
+++ resolved
@@ -12,21 +12,12 @@
     "test": "echo \"no tests yet\""
   },
   "dependencies": {
-<<<<<<< HEAD
-    "@buffetjs/core": "3.3.3-next.3",
-    "@buffetjs/custom": "3.3.3-next.3",
-    "@buffetjs/hooks": "3.3.3-next.3",
-    "@buffetjs/icons": "3.3.3-next.3",
-    "@buffetjs/styles": "3.3.3-next.3",
-    "@buffetjs/utils": "3.3.3-next.3",
-=======
     "@buffetjs/core": "3.3.4",
     "@buffetjs/custom": "3.3.4",
     "@buffetjs/hooks": "3.3.4",
     "@buffetjs/icons": "3.3.4",
     "@buffetjs/styles": "3.3.4",
     "@buffetjs/utils": "3.3.4",
->>>>>>> 469991f9
     "byte-size": "^7.0.0",
     "cropperjs": "^1.5.6",
     "immer": "^8.0.1",
