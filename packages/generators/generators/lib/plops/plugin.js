'use strict';

const chalk = require('chalk');
<<<<<<< HEAD
const { isKebabCase, toKebabCase } = require('@strapi/utils');
=======
const validateInput = require('./utils/validate-input');
>>>>>>> 23083223

const logInstructions = pluginName => {
  const maxLength = `    resolve: './src/plugins/${pluginName}'`.length;
  const separator = Array(maxLength)
    .fill('─')
    .join('');

  return `
You can now enable your plugin by adding the following in ${chalk.yellow('./config/plugins.js')}.
${separator}
module.exports = {
  ${chalk.gray('// ...')}
  ${chalk.green(`'${pluginName}'`)}: {
    enabled: ${chalk.yellow(true)},
    resolve: ${chalk.yellow(`'./src/plugins/${pluginName}'`)}
  },
  ${chalk.gray('// ...')}
}
${separator}
`;
};

module.exports = plop => {
  // Plugin generator
  plop.setGenerator('plugin', {
    description: 'Generate a basic plugin',
    prompts: [
      {
        type: 'input',
        name: 'pluginName',
        message: 'Plugin name',
        validate: input => validateInput(input),
      },
    ],
    actions(answers) {
      if (!isKebabCase(answers.pluginName)) {
        answers.pluginName = toKebabCase(answers.pluginName);
        console.log(
          chalk.yellow(
            `Strapi only supports kebab-cased names for plugins.\nYour plugin has been automatically renamed to "${answers.pluginName}".`
          )
        );
      }

      return [
        {
          type: 'addMany',
          destination: 'plugins/{{ pluginName }}',
          base: 'files/plugin',
          templateFiles: 'files/plugin/**',
        },
        {
          type: 'add',
          path: 'plugins/{{ pluginName }}/README.md',
          templateFile: 'templates/README.md.hbs',
        },
        {
          type: 'add',
          path: 'plugins/{{ pluginName }}/package.json',
          templateFile: 'templates/plugin-package.json.hbs',
        },
        () => plop.renderString(logInstructions(answers.pluginName)),
      ];
    },
  });
};<|MERGE_RESOLUTION|>--- conflicted
+++ resolved
@@ -1,11 +1,8 @@
 'use strict';
 
 const chalk = require('chalk');
-<<<<<<< HEAD
 const { isKebabCase, toKebabCase } = require('@strapi/utils');
-=======
 const validateInput = require('./utils/validate-input');
->>>>>>> 23083223
 
 const logInstructions = pluginName => {
   const maxLength = `    resolve: './src/plugins/${pluginName}'`.length;
