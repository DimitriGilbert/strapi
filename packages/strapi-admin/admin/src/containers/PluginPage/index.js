--- conflicted
+++ resolved
@@ -4,10 +4,7 @@
  *
  */
 
-<<<<<<< HEAD
-=======
 import React from 'react';
->>>>>>> 2304d663
 import PropTypes from 'prop-types';
 import { connect } from 'react-redux';
 import Helmet from 'react-helmet';
