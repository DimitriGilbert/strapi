--- conflicted
+++ resolved
@@ -31,11 +31,7 @@
  */
 
 module.exports = function (name, cliArguments) {
-<<<<<<< HEAD
-  console.log('🚀 Starting to create your Strapi application. It might take a minute, please grab a coffee ☕️');
-=======
-  console.log('🚀 Start creating your Strapi application.');
->>>>>>> c7b04096
+  console.log('🚀 Starting to create your Strapi application.');
 
   const developerMode = cliArguments.dev !== undefined;
 
