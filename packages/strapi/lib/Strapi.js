--- conflicted
+++ resolved
@@ -197,34 +197,7 @@
       this.app.use(this.router.routes()).use(this.router.allowedMethods());
 
       // Launch server.
-<<<<<<< HEAD
       this.listen(cb);
-=======
-      this.server.listen(this.config.port, this.config.host, async err => {
-        if (err) return this.stopWithError(err);
-
-        if (!isInitialised) {
-          this.logFirstStartupMessage();
-        } else {
-          this.logStartupMessage();
-        }
-
-        // Emit started event.
-        await this.telemetry.send('didStartServer');
-
-        if (cb && typeof cb === 'function') {
-          cb();
-        }
-
-        if (
-          (this.config.environment === 'development' &&
-            _.get(this.config.currentEnvironment, 'server.admin.autoOpen', true) !== false) ||
-          !isInitialised
-        ) {
-          await utils.openBrowser.call(this);
-        }
-      });
->>>>>>> 24802af0
     } catch (err) {
       this.stopWithError(err);
     }
@@ -279,7 +252,7 @@
       }
 
       // Emit started event.
-      this.emit('server:started');
+      await this.telemetry.send('didStartServer');
 
       if (cb && typeof cb === 'function') {
         cb();
