'use strict';

// Dependencies.
const fs = require('fs');
const path = require('path');
const glob = require('glob');
const { merge, setWith, get, upperFirst, isEmpty, isObject, pullAll, defaults, assign, clone, cloneDeep, camelCase } = require('lodash');
const { templateConfiguration } = require('strapi-utils');
const utils = require('../utils');

module.exports.nested = function() {
  return Promise.all([
    // Load root configurations.
    new Promise((resolve, reject) => {
      glob('./config/**/*.*(js|json)', {
        cwd: this.config.appPath
      }, (err, files) => {
        if (err) {
          return reject(err);
        }

        utils.loadConfig.call(this, files).then(resolve).catch(reject);
      });
    }),
    // Load APIs configurations.
    new Promise((resolve, reject) => {
      glob('./api/*/config/**/*.*(js|json)', {
        cwd: this.config.appPath
      }, (err, files) => {
        if (err) {
          return reject(err);
        }

        utils.loadConfig.call(this, files).then(resolve).catch(reject);
      });
    }),
    // Load plugins configurations.
    new Promise((resolve, reject) => {
      glob('./plugins/*/config/**/*.*(js|json)', {
        cwd: this.config.appPath
      }, (err, files) => {
        if (err) {
          return reject(err);
        }

        utils.loadConfig.call(this, files).then(resolve).catch(reject);
      });
    }),
    // Load admin configurations.
    new Promise((resolve, reject) => {
      glob('./admin/config/**/*.*(js|json)', {
        cwd: this.config.appPath
      }, (err, files) => {
        if (err) {
          return reject(err);
        }

        utils.loadConfig.call(this, files).then(resolve).catch(reject);
      });
    }),
    // Load plugins configurations.
    new Promise(resolve => {
      setWith(
        this,
        'config.info',
        require(path.resolve(process.cwd(), 'package.json')),
        Object
      );

      resolve();
    })
  ]);
};

module.exports.app = async function() {
  // Retrieve Strapi version.
  this.config.uuid = get(this.config.info, 'strapi.uuid', '');
  this.config.info.customs = get(this.config.info, 'strapi', {});
  this.config.info.strapi = (get(this.config, 'info.dependencies.strapi') || '').replace(/(\^|~)/g, ''),
  this.config.info.node = process.versions.node;

  // Set connections.
  this.connections = {};

  // Set current environment config.
  this.config.currentEnvironment = this.config.environments[this.config.environment] || {};

  // Set current connections.
  this.config.connections = get(this.config.currentEnvironment, 'database.connections', {});

  if (get(this.config, 'language.enabled')) {
    this.config.language.locales = Object.keys(get(strapi.config, 'locales', {}));
  }

  // Template literal string.
  this.config = templateConfiguration(this.config);

  // Initialize main router to use it in middlewares.
  this.router = this.koaMiddlewares.routerJoi();

  // Set controllers.
  this.controllers = Object.keys(this.api || []).reduce((acc, key) => {
    for (let index in this.api[key].controllers) {
      if (!this.api[key].controllers[index].identity) {
        this.api[key].controllers[index].identity = upperFirst(index);
      }

      acc[index] = this.api[key].controllers[index];
    }

    return acc;
  }, {});

  // Set models.
  this.models = Object.keys(this.api || []).reduce((acc, key) => {
    for (let index in this.api[key].models) {
      if (!this.api[key].models[index].globalId) {
        this.api[key].models[index].globalId = upperFirst(camelCase(index));
      }

      if (!this.api[key].models[index].connection) {
        this.api[key].models[index].connection = this.config.currentEnvironment.database.defaultConnection;
      }

      if (!this.api[key].models[index].collectionName) {
        this.api[key].models[index].collectionName = (`${index}`).toLowerCase();
      }

      acc[index] = this.api[key].models[index];
    }
    return acc;
  }, {});

  // Set services.
  this.services = Object.keys(this.api || []).reduce((acc, key) => {
    for (let index in this.api[key].services) {
      acc[index] = this.api[key].services[index];
    }

    return acc;
  }, {});

  // Set routes.
  this.config.routes = Object.keys(this.api || []).reduce((acc, key) => {
    return acc.concat(get(this.api[key], 'config.routes') || {});
  }, []);

  // Set admin controllers.
  this.admin.controllers = Object.keys(this.admin.controllers || []).reduce((acc, key) => {
    if (!this.admin.controllers[key].identity) {
      this.admin.controllers[key].identity = key;
    }

    acc[key] = this.admin.controllers[key];

    return acc;
  }, {});

  // Set admin models.
  this.admin.models = Object.keys(this.admin.models || []).reduce((acc, key) => {
    if (!this.admin.models[key].identity) {
      this.admin.models[key].identity = upperFirst(key);
    }

    if (!this.admin.models[key].globalId) {
      this.admin.models[key].globalId = upperFirst(camelCase(`admin-${key}`));
    }

    if (!this.admin.models[key].connection) {
      this.admin.models[key].connection = this.config.currentEnvironment.database.defaultConnection;
    }

    acc[key] = this.admin.models[key];

    return acc;
  }, {});

  this.plugins = Object.keys(this.plugins).reduce((acc, key) => {
    this.plugins[key].controllers = Object.keys(this.plugins[key].controllers || []).reduce((sum, index) => {
      if (!this.plugins[key].controllers[index].identity) {
        this.plugins[key].controllers[index].identity = index;
      }

      sum[index] = this.plugins[key].controllers[index];

      return sum;
    }, {});

    this.plugins[key].models = Object.keys(this.plugins[key].models || []).reduce((sum, index) => {
      if (!this.plugins[key].models[index].connection) {
        this.plugins[key].models[index].connection = this.config.currentEnvironment.database.defaultConnection;
      }

      if (!this.plugins[key].models[index].globalId) {
        this.plugins[key].models[index].globalId = upperFirst(camelCase(`${key}-${index}`));
      }

      if (!this.plugins[key].models[index].collectionName) {
        this.plugins[key].models[index].collectionName = `${key}_${index}`.toLowerCase();
      }

      sum[index] = this.plugins[key].models[index];

      return sum;
    }, {});

    acc[key] = this.plugins[key];

    return acc;
  }, {});

  // Define required middlewares categories.
  const middlewareCategories = ['request', 'response', 'security', 'server'];

  // Flatten middlewares configurations.
  const flattenMiddlewaresConfig = middlewareCategories.reduce((acc, index) => {
    const current = merge(this.config.currentEnvironment[index], {
      public: defaults(this.config.public, {
        enabled: true
      }),
      favicon: defaults(this.config.favicon, {
        enabled: true
      })
    });

    if (isObject(current)) {
      acc = merge(acc, current);
    } else {
      acc[index] = current;
    }

    return acc;
  }, {});

  // These middlewares cannot be disabled.
  merge(flattenMiddlewaresConfig, {
    // Necessary middlewares for the core.
    responses: {
      enabled: true
    },
    router: {
      enabled: true
    },
    logger: {
      enabled: true
    },
    boom: {
      enabled: true
    },
    mask: {
      enabled: true
    },
    // Necessary middlewares for the administration panel.
    cors: {
      enabled: true
    },
    xframe: {
      enabled: true
    },
    xss: {
      enabled: true
    }
  });

  // Exclude database and custom.
  middlewareCategories.push('database');

  // Flatten hooks configurations.
  const flattenHooksConfig = pullAll(Object.keys(this.config.currentEnvironment), middlewareCategories).reduce((acc, index) => {
    const current = this.config.currentEnvironment[index];

    if (isObject(current)) {
      acc = merge(acc, {
        [index]: current
      });
    } else {
      acc[index] = current;
    }

    return acc;
  }, {});

  // Enable hooks and dependencies related to the connections.
  for (let name in this.config.connections) {
    const connection = this.config.connections[name];
    const connector = connection.connector.replace('strapi-hook-', '');

    enableHookNestedDependencies.call(this, connector, flattenHooksConfig);
  }

  // Preset config in alphabetical order.
  this.config.middleware.settings = Object.keys(this.middleware).reduce((acc, current) => {
    // Try to find the settings in the current environment, then in the main configurations.
    const currentSettings = merge(get(cloneDeep(this.middleware[current]), ['defaults', current], {}), flattenMiddlewaresConfig[current] || this.config.currentEnvironment[current] || this.config[current]);
    acc[current] = !isObject(currentSettings) ? {} : currentSettings;

    if (!acc[current].hasOwnProperty('enabled')) {
      this.log.warn(`(middleware:${current}) wasn't loaded due to missing key \`enabled\` in the configuration`);
    }

    // Ensure that enabled key exist by forcing to false.
    defaults(acc[current], { enabled : false });

    return acc;
  }, {});

  this.config.hook.settings = Object.keys(this.hook).reduce((acc, current) => {
    // Try to find the settings in the current environment, then in the main configurations.
    const currentSettings = merge(get(cloneDeep(this.hook[current]), ['defaults', current], {}), flattenHooksConfig[current] || get(this.config.currentEnvironment, ['hook', current]) || get(this.config, ['hook', current]));
    acc[current] = !isObject(currentSettings) ? {} : currentSettings;

    if (!acc[current].hasOwnProperty('enabled')) {
      this.log.warn(`(hook:${current}) wasn't loaded due to missing key \`enabled\` in the configuration`);
    }

    // Ensure that enabled key exist by forcing to false.
    defaults(acc[current], { enabled : false });

    return acc;
  }, {});

  this.config.port = get(this.config.currentEnvironment, 'server.port') || this.config.port;
  this.config.host = get(this.config.currentEnvironment, 'server.host') || this.config.host;
  this.config.url = `http://${this.config.host}:${this.config.port}`;

  // Admin.
  this.config.admin.devMode = isAdminInDevMode.call(this);
  this.config.admin.url = this.config.admin.devMode ?
    `http://${this.config.host}:4000/${get(this.config.currentEnvironment.server, 'admin.path', 'admin')}`:
    `${this.config.url}/${get(this.config.currentEnvironment.server, 'admin.path', 'admin')}`;
};

const enableHookNestedDependencies = function (name, flattenHooksConfig, force = false) {
  if (!this.hook[name]) {
    this.log.warn(`(hook:${name}) \`strapi-hook-${name}\` is missing in your dependencies. Please run \`npm install strapi-hook-${name}\``);
  }

  // Couldn't find configurations for this hook.
  if (isEmpty(get(flattenHooksConfig, name, true))) {
    // Check if database connector is used
    const modelsUsed = Object.keys(assign(clone(this.api) || {}, this.plugins))
      .filter(x => isObject(get(this.api, [x, 'models']) || get(this.plugins, [x, 'models']))) // Filter API with models
      .map(x => get(this.api, [x, 'models']) || get(this.plugins, [x, 'models'])) // Keep models
      .filter(models => {
        const apiModelsUsed = Object.keys(models).filter(model => {
          const connector = get(this.config.connections, models[model].connection, {}).connector;

          if (connector) {
            return connector.replace('strapi-hook-', '') === name;
          }

          return false;
        });

        return apiModelsUsed.length !== 0;
      }) || 0; // Filter model with the right connector

    flattenHooksConfig[name] = {
      enabled: force || modelsUsed.length > 0 // Will return false if there is no model, else true.
    };

    // Enabled dependencies.
    if (get(this.hook, `${name}.dependencies`, []).length > 0) {
      this.hook[name].dependencies.forEach(dependency => {
        enableHookNestedDependencies.call(this, dependency.replace('strapi-hook-', ''), flattenHooksConfig, true);
      });
    }
  }
<<<<<<< HEAD
};

/**
 * Allow dynamic config values through
 * the native ES6 template string function.
 */
const regex = /\$\{[^()]*\}/g;
const templateConfigurations = function (obj) {
  // Allow values which looks like such as
  // an ES6 literal string without parenthesis inside (aka function call).
  return Object.keys(obj).reduce((acc, key) => {
    if (isPlainObject(obj[key]) && !isString(obj[key])) {
      acc[key] = templateConfigurations(obj[key]);
    } else if (isString(obj[key]) && obj[key].match(regex) !== null) {
      acc[key] = eval('`' + obj[key] + '`'); // eslint-disable-line prefer-template
    } else {
      acc[key] = obj[key];
    }

    return acc;
  }, {});
};

const isAdminInDevMode = function () {
  try {
    fs.accessSync(path.resolve(this.config.appPath, 'admin', 'admin', 'build', 'index.html'), fs.constants.R_OK | fs.constants.W_OK);
    
    return true;
  } catch (e) {
    return false;
  }
=======
>>>>>>> 60a42b1f
};<|MERGE_RESOLUTION|>--- conflicted
+++ resolved
@@ -366,28 +366,6 @@
       });
     }
   }
-<<<<<<< HEAD
-};
-
-/**
- * Allow dynamic config values through
- * the native ES6 template string function.
- */
-const regex = /\$\{[^()]*\}/g;
-const templateConfigurations = function (obj) {
-  // Allow values which looks like such as
-  // an ES6 literal string without parenthesis inside (aka function call).
-  return Object.keys(obj).reduce((acc, key) => {
-    if (isPlainObject(obj[key]) && !isString(obj[key])) {
-      acc[key] = templateConfigurations(obj[key]);
-    } else if (isString(obj[key]) && obj[key].match(regex) !== null) {
-      acc[key] = eval('`' + obj[key] + '`'); // eslint-disable-line prefer-template
-    } else {
-      acc[key] = obj[key];
-    }
-
-    return acc;
-  }, {});
 };
 
 const isAdminInDevMode = function () {
@@ -398,6 +376,4 @@
   } catch (e) {
     return false;
   }
-=======
->>>>>>> 60a42b1f
 };