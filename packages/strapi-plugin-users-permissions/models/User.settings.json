{
  "collectionName": "",
  "info": {
    "name": "user",
    "description": ""
  },
  "attributes": {
    "username": {
      "type": "string",
      "minLength": 3,
      "unique": true
    },
    "email": {
      "type": "email",
      "minLength": 6,
      "unique": true
    },
    "provider": {
      "type": "string"
    },
    "password": {
      "type": "password",
      "minLength": 6
    },
    "resetPasswordToken": {
      "type": "string"
    },
    "role": {
      "type": "integer"
<<<<<<< HEAD
    },
    "posts": {
      "collection": "post",
      "via": "author"
   }
=======
    }
>>>>>>> 859e2985
  }
}<|MERGE_RESOLUTION|>--- conflicted
+++ resolved
@@ -27,14 +27,10 @@
     },
     "role": {
       "type": "integer"
-<<<<<<< HEAD
     },
     "posts": {
-      "collection": "post",
-      "via": "author"
+     "collection": "post",
+     "via": "author"
    }
-=======
-    }
->>>>>>> 859e2985
   }
 }