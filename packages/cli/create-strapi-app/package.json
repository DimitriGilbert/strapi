{
  "name": "create-strapi-app",
<<<<<<< HEAD
  "version": "4.10.8",
  "description": "Generate a new Strapi application.",
  "dependencies": {
    "@strapi/generate-new": "4.10.8",
=======
  "version": "4.11.0",
  "description": "Generate a new Strapi application.",
  "dependencies": {
    "@strapi/generate-new": "4.11.0",
>>>>>>> 0de06a00
    "commander": "8.3.0",
    "inquirer": "8.2.5"
  },
  "keywords": [
    "create-strapi-app",
    "create",
    "new",
    "generate",
    "strapi"
  ],
  "homepage": "https://strapi.io",
  "bugs": {
    "url": "https://github.com/strapi/strapi/issues"
  },
  "repository": {
    "type": "git",
    "url": "git://github.com/strapi/strapi.git"
  },
  "license": "SEE LICENSE IN LICENSE",
  "author": {
    "name": "Strapi Solutions SAS",
    "email": "hi@strapi.io",
    "url": "https://strapi.io"
  },
  "maintainers": [
    {
      "name": "Strapi Solutions SAS",
      "email": "hi@strapi.io",
      "url": "https://strapi.io"
    }
  ],
  "bin": "./bin/index.js",
  "files": [
    "./dist",
    "./bin"
  ],
  "scripts": {
    "build": "run -T tsc",
    "build:ts": "run -T tsc",
    "watch": "run -T tsc -w --preserveWatchOutput",
    "clean": "run -T rimraf ./dist",
    "prepublishOnly": "yarn clean && yarn build",
    "lint": "run -T eslint ."
  },
  "devDependencies": {
<<<<<<< HEAD
    "eslint-config-custom": "4.10.8",
    "tsconfig": "4.10.8"
=======
    "eslint-config-custom": "4.11.0",
    "tsconfig": "4.11.0"
>>>>>>> 0de06a00
  },
  "engines": {
    "node": ">=14.19.1 <=18.x.x",
    "npm": ">=6.0.0"
  }
}<|MERGE_RESOLUTION|>--- conflicted
+++ resolved
@@ -1,16 +1,9 @@
 {
   "name": "create-strapi-app",
-<<<<<<< HEAD
-  "version": "4.10.8",
-  "description": "Generate a new Strapi application.",
-  "dependencies": {
-    "@strapi/generate-new": "4.10.8",
-=======
   "version": "4.11.0",
   "description": "Generate a new Strapi application.",
   "dependencies": {
     "@strapi/generate-new": "4.11.0",
->>>>>>> 0de06a00
     "commander": "8.3.0",
     "inquirer": "8.2.5"
   },
@@ -56,13 +49,8 @@
     "lint": "run -T eslint ."
   },
   "devDependencies": {
-<<<<<<< HEAD
-    "eslint-config-custom": "4.10.8",
-    "tsconfig": "4.10.8"
-=======
     "eslint-config-custom": "4.11.0",
     "tsconfig": "4.11.0"
->>>>>>> 0de06a00
   },
   "engines": {
     "node": ">=14.19.1 <=18.x.x",
