{
  "name": "@strapi/plugin-color-picker",
  "version": "4.13.6",
  "description": "Strapi maintained Custom Fields",
  "repository": {
    "type": "git",
    "url": "https://github.com/strapi/strapi.git",
    "directory": "packages/plugins/color-picker"
  },
  "license": "SEE LICENSE IN LICENSE",
  "author": {
    "name": "Strapi Solutions SAS",
    "email": "hi@strapi.io",
    "url": "https://strapi.io"
  },
  "maintainers": [
    {
      "name": "Strapi Solutions SAS",
      "email": "hi@strapi.io",
      "url": "https://strapi.io"
    }
  ],
  "exports": {
    "./strapi-admin": {
      "types": "./dist/admin/index.d.ts",
      "source": "./admin/src/index.ts",
      "import": "./dist/admin/index.mjs",
      "require": "./dist/admin/index.js",
      "default": "./dist/admin/index.js"
    },
    "./strapi-server": {
      "types": "./dist/server/index.d.ts",
      "source": "./server/src/index.ts",
      "import": "./dist/server/index.mjs",
      "require": "./dist/server/index.js",
      "default": "./dist/server/index.js"
    },
    "./package.json": "./package.json"
  },
  "files": [
    "./dist",
    "strapi-server.js"
  ],
  "strapi": {
    "name": "color-picker",
    "description": "Color picker custom field",
    "kind": "plugin",
    "displayName": "Color Picker"
  },
  "scripts": {
    "build": "NODE_ENV=production strapi plugin:build --force",
    "watch": "run -T tsc -w --preserveWatchOutput",
    "clean": "run -T rimraf ./dist",
    "prepublishOnly": "yarn clean && yarn build",
    "test:front": "run -T cross-env IS_EE=true jest --config ./jest.config.front.js",
    "test:front:watch": "run -T cross-env IS_EE=true jest --config ./jest.config.front.js --watchAll",
    "test:front:ce": "run -T cross-env IS_EE=false jest --config ./jest.config.front.js",
    "test:front:watch:ce": "run -T cross-env IS_EE=false jest --config ./jest.config.front.js --watchAll",
    "test:ts:front": "run -T tsc -p admin/tsconfig.json",
    "lint": "yarn lint:project && yarn lint:back && yarn lint:front",
    "lint:project": "run -T eslint . -c ./.eslintrc.js",
    "lint:back": "run -T eslint ./server -c ./server/.eslintrc.js",
    "lint:front": "run -T eslint ./admin -c ./admin/.eslintrc.js"
  },
  "dependencies": {
    "@strapi/design-system": "1.10.1",
<<<<<<< HEAD
    "@strapi/helper-plugin": "4.13.5",
=======
    "@strapi/helper-plugin": "4.13.6",
>>>>>>> d44586fa
    "@strapi/icons": "1.10.1",
    "prop-types": "^15.8.1",
    "react-colorful": "5.6.1",
    "react-intl": "6.4.1"
  },
  "devDependencies": {
<<<<<<< HEAD
    "@strapi/strapi": "4.13.5",
=======
    "@strapi/strapi": "4.13.6",
>>>>>>> d44586fa
    "@testing-library/react": "14.0.0",
    "@testing-library/user-event": "14.4.3",
    "@types/styled-components": "5.1.26",
    "react": "^18.2.0",
    "react-dom": "^18.2.0",
    "react-router-dom": "5.3.4",
    "styled-components": "5.3.3",
    "typescript": "5.2.2"
  },
  "peerDependencies": {
    "@strapi/strapi": "^4.4.0",
    "react": "^17.0.0 || ^18.0.0",
    "react-dom": "^17.0.0 || ^18.0.0",
    "react-router-dom": "5.3.4",
    "styled-components": "5.3.3"
  },
  "engines": {
    "node": ">=16.0.0 <=20.x.x",
    "npm": ">=6.0.0"
  }
}<|MERGE_RESOLUTION|>--- conflicted
+++ resolved
@@ -64,22 +64,14 @@
   },
   "dependencies": {
     "@strapi/design-system": "1.10.1",
-<<<<<<< HEAD
-    "@strapi/helper-plugin": "4.13.5",
-=======
     "@strapi/helper-plugin": "4.13.6",
->>>>>>> d44586fa
     "@strapi/icons": "1.10.1",
     "prop-types": "^15.8.1",
     "react-colorful": "5.6.1",
     "react-intl": "6.4.1"
   },
   "devDependencies": {
-<<<<<<< HEAD
-    "@strapi/strapi": "4.13.5",
-=======
     "@strapi/strapi": "4.13.6",
->>>>>>> d44586fa
     "@testing-library/react": "14.0.0",
     "@testing-library/user-event": "14.4.3",
     "@types/styled-components": "5.1.26",
