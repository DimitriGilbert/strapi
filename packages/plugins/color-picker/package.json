--- conflicted
+++ resolved
@@ -1,10 +1,6 @@
 {
   "name": "@strapi/plugin-color-picker",
-<<<<<<< HEAD
-  "version": "4.12.6",
-=======
   "version": "4.12.7",
->>>>>>> fefc4a24
   "description": "Strapi maintained Custom Fields",
   "strapi": {
     "name": "color-picker",
@@ -14,11 +10,7 @@
   },
   "dependencies": {
     "@strapi/design-system": "1.9.0",
-<<<<<<< HEAD
-    "@strapi/helper-plugin": "4.12.6",
-=======
     "@strapi/helper-plugin": "4.12.7",
->>>>>>> fefc4a24
     "@strapi/icons": "1.9.0",
     "prop-types": "^15.8.1",
     "react-colorful": "5.6.1",
