{
  "name": "@strapi/plugin-users-permissions",
  "version": "4.11.5",
  "description": "Protect your API with a full-authentication process based on JWT",
  "repository": {
    "type": "git",
    "url": "git://github.com/strapi/strapi.git"
  },
  "license": "SEE LICENSE IN LICENSE",
  "author": {
    "name": "Strapi Solutions SAS",
    "email": "hi@strapi.io",
    "url": "https://strapi.io"
  },
  "maintainers": [
    {
      "name": "Strapi Solutions SAS",
      "email": "hi@strapi.io",
      "url": "https://strapi.io"
    }
  ],
  "scripts": {
    "test:unit": "run -T jest",
    "test:unit:watch": "run -T jest --watch",
    "test:front": "run -T cross-env IS_EE=true jest --config ./jest.config.front.js",
    "test:front:watch": "run -T cross-env IS_EE=true jest --config ./jest.config.front.js --watchAll",
    "test:front:ce": "run -T cross-env IS_EE=false jest --config ./jest.config.front.js",
    "test:front:watch:ce": "run -T cross-env IS_EE=false jest --config ./jest.config.front.js --watchAll",
    "lint": "run -T eslint ."
  },
  "dependencies": {
<<<<<<< HEAD
    "@strapi/design-system": "1.8.1",
    "@strapi/helper-plugin": "4.11.5",
    "@strapi/icons": "1.8.1",
    "@strapi/utils": "4.11.5",
=======
    "@strapi/design-system": "1.8.2",
    "@strapi/helper-plugin": "4.11.4",
    "@strapi/icons": "1.8.2",
    "@strapi/utils": "4.11.4",
>>>>>>> 53a0f7d1
    "bcryptjs": "2.4.3",
    "formik": "2.4.0",
    "grant-koa": "5.4.8",
    "immer": "9.0.19",
    "jsonwebtoken": "9.0.0",
    "jwk-to-pem": "2.0.5",
    "koa": "^2.13.4",
    "koa2-ratelimit": "^1.1.2",
    "lodash": "4.17.21",
    "prop-types": "^15.8.1",
    "purest": "4.0.2",
    "react-intl": "6.4.1",
    "react-query": "3.39.3",
    "react-redux": "8.1.1",
    "url-join": "4.0.1",
    "yup": "^0.32.9"
  },
  "devDependencies": {
    "@testing-library/dom": "9.2.0",
    "@testing-library/react": "14.0.0",
    "@testing-library/user-event": "14.4.3",
    "msw": "1.2.1",
    "react": "^18.2.0",
    "react-dom": "^18.2.0",
    "react-router-dom": "5.3.4",
    "styled-components": "5.3.3"
  },
  "peerDependencies": {
    "react": "^17.0.0 || ^18.0.0",
    "react-dom": "^17.0.0 || ^18.0.0",
    "react-router-dom": "5.3.4",
    "styled-components": "5.3.3"
  },
  "engines": {
    "node": ">=14.19.1 <=18.x.x",
    "npm": ">=6.0.0"
  },
  "strapi": {
    "displayName": "Roles & Permissions",
    "name": "users-permissions",
    "description": "Protect your API with a full authentication process based on JWT. This plugin comes also with an ACL strategy that allows you to manage the permissions between the groups of users.",
    "required": true,
    "kind": "plugin"
  }
}<|MERGE_RESOLUTION|>--- conflicted
+++ resolved
@@ -29,17 +29,10 @@
     "lint": "run -T eslint ."
   },
   "dependencies": {
-<<<<<<< HEAD
-    "@strapi/design-system": "1.8.1",
+    "@strapi/design-system": "1.8.2",
     "@strapi/helper-plugin": "4.11.5",
-    "@strapi/icons": "1.8.1",
+    "@strapi/icons": "1.8.2",
     "@strapi/utils": "4.11.5",
-=======
-    "@strapi/design-system": "1.8.2",
-    "@strapi/helper-plugin": "4.11.4",
-    "@strapi/icons": "1.8.2",
-    "@strapi/utils": "4.11.4",
->>>>>>> 53a0f7d1
     "bcryptjs": "2.4.3",
     "formik": "2.4.0",
     "grant-koa": "5.4.8",
