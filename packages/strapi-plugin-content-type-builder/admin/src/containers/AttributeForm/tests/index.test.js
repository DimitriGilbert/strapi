--- conflicted
+++ resolved
@@ -3,14 +3,11 @@
 import mountWithIntl from 'testUtils/mountWithIntl';
 import formatMessagesWithPluginId from 'testUtils/formatMessages';
 
-<<<<<<< HEAD
-import { HeaderModalTitle, InputsIndex as Input } from 'strapi-helper-plugin';
-=======
 import {
   GlobalContextProvider,
+  HeaderModalTitle,
   InputsIndex as Input,
 } from 'strapi-helper-plugin';
->>>>>>> 39988b3e
 // This part is needed if you need to test the lifecycle of a container that contains FormattedMessages
 
 import pluginId from '../../../pluginId';
