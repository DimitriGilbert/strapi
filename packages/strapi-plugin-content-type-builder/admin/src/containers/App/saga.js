/* eslint-disable no-console */
import pluralize from 'pluralize';
import { capitalize, get, sortBy } from 'lodash';
import { all, fork, takeLatest, call, put } from 'redux-saga/effects';
import { request } from 'strapi-helper-plugin';
import pluginId from '../../pluginId';

import {
  getDataSucceeded,
  deleteModelSucceeded,
  submitContentTypeSucceeded,
  submitTempContentTypeSucceeded,
  deleteGroupSucceeded,
} from './actions';
import {
  GET_DATA,
  DELETE_GROUP,
  DELETE_MODEL,
  SUBMIT_CONTENT_TYPE,
  SUBMIT_TEMP_CONTENT_TYPE,
} from './constants';

const getRequestUrl = path => `/${pluginId}/${path}`;

export function* getData() {
  try {
    const [data, { connections }, groups] = yield all([
      call(request, getRequestUrl('models'), { method: 'GET' }),
      call(request, getRequestUrl('connections'), { method: 'GET' }),
      call(request, getRequestUrl('fixtures/groups'), { method: 'GET' }),
    ]);

    yield put(getDataSucceeded(data, connections, groups));
  } catch (err) {
    strapi.notification.error('notification.error');
  }
}

export function* deleteGroup({ uid }) {
  try {
    yield put(deleteGroupSucceeded(uid));
  } catch (err) {
    strapi.notification.error('notification.error');
  }
}

export function* deleteModel({
  context: { plugins, updatePlugin },
  modelName,
}) {
  try {
    const response = yield call(
      request,
      getRequestUrl(`models/${modelName}`),
      { method: 'DELETE' },
      true
    );

    if (response.ok === true) {
      strapi.notification.success(
        `${pluginId}.notification.success.contentTypeDeleted`
      );
      yield put(deleteModelSucceeded(modelName));

      const appPlugins = plugins;
      const appMenu = get(
        appPlugins,
        ['content-manager', 'leftMenuSections'],
        [{ links: [] }]
      );
      const updatedMenu = appMenu[0].links.filter(el => {
        return el.destination !== modelName;
      });
      appMenu[0].links = sortBy(updatedMenu, 'label');
      updatePlugin('content-manager', 'leftMenuSections', appMenu);
    }
  } catch (err) {
    strapi.notification.error('notification.error');
  }
}

export function* submitCT({
  oldContentTypeName,
  body,
  source,
  context: { emitEvent, plugins, history, updatePlugin },
}) {
  try {
    const { name } = body;

    if (source) {
      body.plugin = source;
    }

    emitEvent('willSaveContentType');

    const opts = { method: 'PUT', body };

    yield call(
      request,
      getRequestUrl(`models/${oldContentTypeName}`),
      opts,
      true
    );
    emitEvent('didSaveContentType');
    yield put(submitContentTypeSucceeded());
    const suffixUrl = source ? `&source=${source}` : '';
    history.push(`/plugins/${pluginId}/models/${name}${suffixUrl}`);

    if (name !== oldContentTypeName) {
      emitEvent('didEditNameOfContentType');

      const appPlugins = plugins.toJS ? plugins.toJS() : plugins;
      const appMenu = get(
        appPlugins,
        ['content-manager', 'leftMenuSections'],
        []
      );
      const oldContentTypeNameIndex = appMenu[0].links.findIndex(
        el => el.destination === oldContentTypeName
      );
      const updatedLink = {
        destination: name.toLowerCase(),
        label: capitalize(pluralize(name)),
      };
      appMenu[0].links.splice(oldContentTypeNameIndex, 1, updatedLink);
      appMenu[0].links = sortBy(appMenu[0].links, 'label');
      updatePlugin('content-manager', 'leftMenuSections', appMenu);
    }
  } catch (error) {
    const errorMessage = get(
      error,
      ['response', 'payload', 'message', '0', 'messages', '0', 'id'],
      'notification.error'
    );
    strapi.notification.error(errorMessage);
  }
}

/* istanbul ignore-next */
export function* submitTempCT({
  body,
  context: { emitEvent, plugins, updatePlugin },
}) {
  try {
    emitEvent('willSaveContentType');

    const opts = { method: 'POST', body };

    yield call(request, getRequestUrl('models'), opts, true);

    emitEvent('didSaveContentType');
    yield put(submitTempContentTypeSucceeded());

    const { name } = body;
    const appPlugins = plugins;
    const appMenu = get(
      appPlugins,
      ['content-manager', 'leftMenuSections'],
      []
    );
    const newLink = {
      destination: name.toLowerCase(),
      label: capitalize(pluralize(name)),
    };
    appMenu[0].links.push(newLink);
    appMenu[0].links = sortBy(appMenu[0].links, 'label');

    updatePlugin('content-manager', 'leftMenuSections', appMenu);
  } catch (error) {
    const errorMessage = get(
      error,
      ['response', 'payload', 'message', '0', 'messages', '0', 'id'],
      'notification.error'
    );
    strapi.notification.error(errorMessage);
  }
}

// Individual exports for testing
export default function* defaultSaga() {
  try {
    yield all([
      fork(takeLatest, GET_DATA, getData),
<<<<<<< HEAD
      fork(takeLatest, DELETE_GROUP, deleteGroup),
=======
>>>>>>> 596f0d33
      fork(takeLatest, DELETE_MODEL, deleteModel),
      fork(takeLatest, SUBMIT_CONTENT_TYPE, submitCT),
      fork(takeLatest, SUBMIT_TEMP_CONTENT_TYPE, submitTempCT),
    ]);
  } catch (err) {
<<<<<<< HEAD
    strapi.notification.error('notification.error');
=======
    console.log(err);
>>>>>>> 596f0d33
  }
}<|MERGE_RESOLUTION|>--- conflicted
+++ resolved
@@ -182,19 +182,11 @@
   try {
     yield all([
       fork(takeLatest, GET_DATA, getData),
-<<<<<<< HEAD
-      fork(takeLatest, DELETE_GROUP, deleteGroup),
-=======
->>>>>>> 596f0d33
       fork(takeLatest, DELETE_MODEL, deleteModel),
       fork(takeLatest, SUBMIT_CONTENT_TYPE, submitCT),
       fork(takeLatest, SUBMIT_TEMP_CONTENT_TYPE, submitTempCT),
     ]);
   } catch (err) {
-<<<<<<< HEAD
     strapi.notification.error('notification.error');
-=======
-    console.log(err);
->>>>>>> 596f0d33
   }
 }