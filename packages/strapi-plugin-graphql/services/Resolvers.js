'use strict';

/**
 * GraphQL.js service
 *
 * @description: A set of functions similar to controller's actions to avoid code duplication.
 */

const _ = require('lodash');
const pluralize = require('pluralize');
const Aggregator = require('./Aggregator');
const Query = require('./Query.js');
const Mutation = require('./Mutation.js');
const Types = require('./Types.js');
const Schema = require('./Schema.js');

const convertAttributes = (attributes, globalId) => {
  return Object.keys(attributes)
    .filter(attribute => attributes[attribute].private !== true)
    .reduce((acc, attribute) => {
      // Convert our type to the GraphQL type.
      acc[attribute] = Types.convertType({
        definition: attributes[attribute],
        modelName: globalId,
        attributeName: attribute,
      });
      return acc;
    }, {});
};

const generateEnumDefinitions = (attributes, globalId) => {
  return Object.keys(attributes)
    .filter(attribute => attributes[attribute].type === 'enumeration')
    .map(attribute => {
      const definition = attributes[attribute];

      const name = Types.convertEnumType(definition, globalId, attribute);
      const values = definition.enum.map(v => `\t${v}`).join('\n');
      return `enum ${name} {\n${values}\n}\n`;
    })
    .join('');
};

const mutateAssocAttributes = (associations = [], attributes) => {
  associations
    .filter(association => association.type === 'collection')
    .forEach(association => {
      attributes[
        `${association.alias}(sort: String, limit: Int, start: Int, where: JSON)`
      ] = attributes[association.alias];

      delete attributes[association.alias];
    });
};

const buildAssocResolvers = (model, name, { plugin }) => {
  const contentManager =
    strapi.plugins['content-manager'].services['contentmanager'];

  const { primaryKey, associations = [] } = model;

  return associations.reduce((resolver, association) => {
    switch (association.nature) {
      case 'oneToManyMorph': {
        resolver[association.alias] = async obj => {
          const entry = await contentManager.fetch(
            {
              id: obj[primaryKey],
              model: name,
            },
            plugin,
            [association.alias]
          );

          // Set the _type only when the value is defined
          if (entry[association.alias]) {
            entry[association.alias]._type = _.upperFirst(association.model);
          }

          return entry[association.alias];
        };
        break;
      }
      case 'manyMorphToOne':
      case 'manyMorphToMany':
      case 'manyToManyMorph': {
        resolver[association.alias] = async obj => {
          // eslint-disable-line no-unused-vars
          const [withRelated, withoutRelated] = await Promise.all([
            contentManager.fetch(
              {
                id: obj[primaryKey],
                model: name,
              },
              plugin,
              [association.alias],
              false
            ),
            contentManager.fetch(
              {
                id: obj[primaryKey],
                model: name,
              },
              plugin,
              []
            ),
          ]);

          const entry =
            withRelated && withRelated.toJSON
              ? withRelated.toJSON()
              : withRelated;

          entry[association.alias].map((entry, index) => {
            const type =
              _.get(withoutRelated, `${association.alias}.${index}.kind`) ||
              _.upperFirst(
                _.camelCase(
                  _.get(
                    withoutRelated,
                    `${association.alias}.${index}.${association.alias}_type`
                  )
                )
              ) ||
              _.upperFirst(_.camelCase(association[association.type]));

            entry._type = type;

            return entry;
          });

          return entry[association.alias];
        };
        break;
      }

      default: {
        resolver[association.alias] = async (obj, options) => {
          // Construct parameters object to retrieve the correct related entries.
          const params = {
            model: association.model || association.collection,
          };

          let queryOpts = {
            source: association.plugin,
          };

          // Get refering model.
          const ref = association.plugin
            ? strapi.plugins[association.plugin].models[params.model]
            : strapi.models[params.model];

          if (association.type === 'model') {
            params[ref.primaryKey] = _.get(
              obj,
              [association.alias, ref.primaryKey],
              obj[association.alias]
            );
          } else {
            const queryParams = Query.amountLimiting(options);
            queryOpts = {
              ...queryOpts,
              ...Query.convertToParams(_.omit(queryParams, 'where')), // Convert filters (sort, limit and start/skip)
              ...Query.convertToQuery(queryParams.where),
            };

            if (
              (association.nature === 'manyToMany' && association.dominant) ||
              association.nature === 'manyWay'
            ) {
              _.set(
                queryOpts,
                ['query', ref.primaryKey],
                obj[association.alias]
                  ? obj[association.alias].map(
                      val => val[ref.primaryKey] || val
<<<<<<< HEAD
                    )
=======
                    ).sort()
>>>>>>> 5bc4a0b4
                  : []
              );
            } else {
              _.set(queryOpts, ['query', association.via], obj[ref.primaryKey]);
            }
          }

          const loaderName = association.plugin
            ? `${association.plugin}__${params.model}`
            : params.model;

          return association.model
            ? strapi.plugins.graphql.services.loaders.loaders[loaderName].load({
                params,
                options: queryOpts,
                single: true,
              })
            : strapi.plugins.graphql.services.loaders.loaders[loaderName].load({
                options: queryOpts,
                association,
              });
        };
        break;
      }
    }

    return resolver;
  }, {});
};

const buildModel = (model, name, { plugin, isGroup = false } = {}) => {
  const { globalId, primaryKey } = model;

  let definition = '';
  const initialState = {
    id: 'ID!',
    [primaryKey]: 'ID!',
  };

  if (_.isArray(_.get(model, 'options.timestamps'))) {
    const [createdAtKey, updatedAtKey] = model.options.timestamps;
    initialState[createdAtKey] = 'DateTime!';
    initialState[updatedAtKey] = 'DateTime!';
  }

  const attributes = convertAttributes(model.attributes, globalId);
  mutateAssocAttributes(model.associations, attributes);
  _.merge(attributes, initialState);

  definition += generateEnumDefinitions(model.attributes, globalId);

  const description = Schema.getDescription({}, model);
  const fields = Schema.formatGQL(attributes, {}, model);
  const typeDef = `${description}type ${globalId} {${fields}}\n`;

  definition += typeDef;
  definition += Types.generateInputModel(model, globalId, {
    allowIds: isGroup,
  });

  const resolver = {
    [globalId]: {
      id: obj => obj[primaryKey],
      ...buildAssocResolvers(model, name, { plugin }),
    },
  };

  return {
    definition,
    resolver,
  };
};

/**
 * Construct the GraphQL query & definition and apply the right resolvers.
 *
 * @return Object
 */

const buildShadowCRUD = (models, plugin) => {
  const initialState = {
    definition: '',
    query: {},
    mutation: {},
    resolver: { Query: {}, Mutation: {} },
  };

  if (_.isEmpty(models)) {
    return initialState;
  }

  return Object.keys(models).reduce((acc, name) => {
    const model = models[name];

    const { globalId, primaryKey } = model;
    // Setup initial state with default attribute that should be displayed
    // but these attributes are not properly defined in the models.
    const initialState = {
      [primaryKey]: 'ID!',
    };

    // always add an id field to make the api database agnostic
    if (primaryKey !== 'id') {
      initialState['id'] = 'ID!';
    }

    acc.resolver[globalId] = {
      // define the default id resolver
      id(parent) {
        return parent[model.primaryKey];
      },
    };

    // Add timestamps attributes.
    if (_.isArray(_.get(model, 'options.timestamps'))) {
      const [createdAtKey, updatedAtKey] = model.options.timestamps;
      initialState[createdAtKey] = 'DateTime!';
      initialState[updatedAtKey] = 'DateTime!';
    }

    const _schema = _.cloneDeep(
      _.get(strapi.plugins, 'graphql.config._schema.graphql', {})
    );

    const { type = {}, resolver = {} } = _schema;

    // Convert our layer Model to the GraphQL DL.
    const attributes = convertAttributes(model.attributes, globalId);
    mutateAssocAttributes(model.associations, attributes);
    _.merge(attributes, initialState);

    acc.definition += generateEnumDefinitions(model.attributes, globalId);

    const description = Schema.getDescription(type[globalId], model);
    const fields = Schema.formatGQL(attributes, type[globalId], model);
    const typeDef = `${description}type ${globalId} {${fields}}\n`;

    acc.definition += typeDef;

    // Add definition to the schema but this type won't be "queriable" or "mutable".
    if (
      type[model.globalId] === false ||
      _.get(type, `${model.globalId}.enabled`) === false
    ) {
      return acc;
    }

    const singularName = pluralize.singular(name);
    const pluralName = pluralize.plural(name);
    // Build resolvers.
    const queries = {
      singular:
        _.get(resolver, `Query.${singularName}`) !== false
          ? Query.composeQueryResolver({
              _schema,
              plugin,
              name,
              isSingular: true,
            })
          : null,
      plural:
        _.get(resolver, `Query.${pluralName}`) !== false
          ? Query.composeQueryResolver({
              _schema,
              plugin,
              name,
              isSingular: false,
            })
          : null,
    };

    // check if errors
    Object.keys(queries).forEach(type => {
      // The query cannot be built.
      if (_.isError(queries[type])) {
        strapi.log.error(queries[type]);
        strapi.stop();
      }
    });

    if (_.isFunction(queries.singular)) {
      _.merge(acc, {
        query: {
          [`${singularName}(id: ID!)`]: model.globalId,
        },
        resolver: {
          Query: {
            [singularName]: queries.singular,
          },
        },
      });
    }

    if (_.isFunction(queries.plural)) {
      _.merge(acc, {
        query: {
          [`${pluralName}(sort: String, limit: Int, start: Int, where: JSON)`]: `[${model.globalId}]`,
        },
        resolver: {
          Query: {
            [pluralName]: queries.plural,
          },
        },
      });
    }

    // TODO:
    // - Implement batch methods (need to update the content-manager as well).
    // - Implement nested transactional methods (create/update).
    const capitalizedName = _.capitalize(name);
    const mutations = {
      create:
        _.get(resolver, `Mutation.create${capitalizedName}`) !== false
          ? Mutation.composeMutationResolver({
              _schema,
              plugin,
              name,
              action: 'create',
            })
          : null,
      update:
        _.get(resolver, `Mutation.update${capitalizedName}`) !== false
          ? Mutation.composeMutationResolver({
              _schema,
              plugin,
              name,
              action: 'update',
            })
          : null,
      delete:
        _.get(resolver, `Mutation.delete${capitalizedName}`) !== false
          ? Mutation.composeMutationResolver({
              _schema,
              plugin,
              name,
              action: 'delete',
            })
          : null,
    };

    // Add model Input definition.
    acc.definition += Types.generateInputModel(model, name);

    Object.keys(mutations).forEach(type => {
      if (_.isFunction(mutations[type])) {
        let mutationDefinition;
        let mutationName = `${type}${capitalizedName}`;

        // Generate the Input for this specific action.
        acc.definition += Types.generateInputPayloadArguments(
          model,
          name,
          type
        );

        switch (type) {
          case 'create':
            mutationDefinition = {
              [`${mutationName}(input: ${mutationName}Input)`]: `${mutationName}Payload`,
            };

            break;
          case 'update':
            mutationDefinition = {
              [`${mutationName}(input: ${mutationName}Input)`]: `${mutationName}Payload`,
            };

            break;
          case 'delete':
            mutationDefinition = {
              [`${mutationName}(input: ${mutationName}Input)`]: `${mutationName}Payload`,
            };
            break;
          default:
          // Nothing.
        }

        // Assign mutation definition to global definition.
        _.merge(acc, {
          mutation: mutationDefinition,
          resolver: {
            Mutation: {
              [`${mutationName}`]: mutations[type],
            },
          },
        });
      }
    });

    // TODO:
    // - Add support for Graphql Aggregation in Bookshelf ORM
    if (model.orm === 'mongoose') {
      // Generation the aggregation for the given model
      const modelAggregator = Aggregator.formatModelConnectionsGQL(
        attributes,
        model,
        name,
        queries.plural
      );
      if (modelAggregator) {
        acc.definition += modelAggregator.type;
        if (!acc.resolver[modelAggregator.globalId]) {
          acc.resolver[modelAggregator.globalId] = {};
        }

        _.merge(acc.resolver, modelAggregator.resolver);
        _.merge(acc.query, modelAggregator.query);
      }
    }

    // Build associations queries.
    _.merge(acc.resolver, {
      [globalId]: buildAssocResolvers(model, name, { plugin }),
    });

    return acc;
  }, initialState);
};

module.exports = {
  buildShadowCRUD,
  buildModel,
};<|MERGE_RESOLUTION|>--- conflicted
+++ resolved
@@ -172,13 +172,9 @@
                 queryOpts,
                 ['query', ref.primaryKey],
                 obj[association.alias]
-                  ? obj[association.alias].map(
-                      val => val[ref.primaryKey] || val
-<<<<<<< HEAD
-                    )
-=======
-                    ).sort()
->>>>>>> 5bc4a0b4
+                  ? obj[association.alias]
+                      .map(val => val[ref.primaryKey] || val)
+                      .sort()
                   : []
               );
             } else {
