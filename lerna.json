{
<<<<<<< HEAD
  "version": "4.10.8",
=======
  "version": "4.11.0",
>>>>>>> 0de06a00
  "packages": ["packages/*", "examples/*"],
  "npmClient": "yarn",
  "useWorkspaces": true,
  "useNx": true
}<|MERGE_RESOLUTION|>--- conflicted
+++ resolved
@@ -1,9 +1,5 @@
 {
-<<<<<<< HEAD
-  "version": "4.10.8",
-=======
   "version": "4.11.0",
->>>>>>> 0de06a00
   "packages": ["packages/*", "examples/*"],
   "npmClient": "yarn",
   "useWorkspaces": true,
