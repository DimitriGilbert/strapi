--- conflicted
+++ resolved
@@ -46,16 +46,6 @@
 - Click the **"+ Create new content-type"** link
 - Enter `restaurant`, and click `Done`
 - A window opens with fields options:
-<<<<<<< HEAD
-  - Click the **String** field.
-  - Type `name` in the **Name** field.
-  - Click over to the **ADVANCED SETTINGS** tab, and check the `Required field` and the `Unique field`.
-  - Click the **"+ Add New Field"** button.
-  - Click the **Rich Text** field.
-  - Type `description` under the **BASE SETTINGS** tab, in the **Name** field.
-  - Click `Done`.
-- Click the **Save** button and wait for Strapi to restart.
-=======
   - Click the **Text** field
   - Type `name` in the **Name** field
   - Click over to the **ADVANCED SETTINGS** tab, and check the `Required field` and the `Unique field`
@@ -64,26 +54,11 @@
   - Type `description` under the **BASE SETTINGS** tab, in the **Name** field
   - Click `Finish`
 - Click the **Save** button and wait for Strapi to restart
->>>>>>> 39715447
 
 ## 4. Create a Category Content type
 
 Navigate back to [**PLUGINS** - **Content Type Builder**](http://localhost:1337/admin/plugins/content-type-builder), in the left-hand menu.
 
-<<<<<<< HEAD
-- Click the **"+ Add Content Type"** link.
-- Enter `category`, and click `Done`.
-- A window opens with fields options:
-  - Click the **String** field.
-  - Type `name` under the **BASE SETTINGS** tab, in the **Name** field.
-  - Click over to the **ADVANCED SETTINGS** tab, and check the `Required field` and the `Unique field`.
-  - Click the **"+ Add New Field"** button.
-  - Click the **Relation** field.
-  - On the right side, click the **Permissions** dropdown and select `Restaurant`,
-  - In the center, select the icon that represents `many-to-many`. The text should read, `Categories has and belongs to many Restaurants`.
-  - Click `Done`.
-- Click the **Save** button and wait for Strapi to restart.
-=======
 - Click the **"+ Create new content-type"** link
 - Enter `category`, and click `Continue`
 - A window opens with fields options:
@@ -96,7 +71,6 @@
   - In the center, select the icon that represents `many-to-many`. The text should read, `Categories has and belongs to many Restaurants`
   - Click `Finish`
 - Click the **Save** button and wait for Strapi to restart
->>>>>>> 39715447
 
 ## 5. Add content to "Restaurant" Content Type
 
