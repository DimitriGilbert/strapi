{
  "name": "kitchensink-ts",
  "private": true,
  "version": "4.10.8",
  "description": "A Strapi application",
  "scripts": {
    "develop": "strapi develop",
    "start": "strapi start",
    "build": "strapi build",
    "strapi": "strapi"
  },
  "dependencies": {
<<<<<<< HEAD
    "@strapi/plugin-i18n": "4.10.7",
    "@strapi/plugin-users-permissions": "4.10.7",
    "@strapi/strapi": "4.10.7",
    "better-sqlite3": "8.3.0",
    "react": "^18.2.0",
    "react-dom": "^18.2.0",
    "react-router-dom": "5.3.4",
    "styled-components": "5.3.3"
=======
    "@strapi/plugin-i18n": "4.10.8",
    "@strapi/plugin-users-permissions": "4.10.8",
    "@strapi/strapi": "4.10.8",
    "better-sqlite3": "8.3.0"
>>>>>>> 4ce15c43
  },
  "author": {
    "name": "A Strapi developer"
  },
  "strapi": {
    "uuid": "getstarted"
  },
  "engines": {
    "node": ">=14.19.1 <=18.x.x",
    "npm": ">=6.0.0"
  },
  "license": "MIT"
}<|MERGE_RESOLUTION|>--- conflicted
+++ resolved
@@ -10,21 +10,14 @@
     "strapi": "strapi"
   },
   "dependencies": {
-<<<<<<< HEAD
-    "@strapi/plugin-i18n": "4.10.7",
-    "@strapi/plugin-users-permissions": "4.10.7",
-    "@strapi/strapi": "4.10.7",
+    "@strapi/plugin-i18n": "4.10.8",
+    "@strapi/plugin-users-permissions": "4.10.8",
+    "@strapi/strapi": "4.10.8",
     "better-sqlite3": "8.3.0",
     "react": "^18.2.0",
     "react-dom": "^18.2.0",
     "react-router-dom": "5.3.4",
     "styled-components": "5.3.3"
-=======
-    "@strapi/plugin-i18n": "4.10.8",
-    "@strapi/plugin-users-permissions": "4.10.8",
-    "@strapi/strapi": "4.10.8",
-    "better-sqlite3": "8.3.0"
->>>>>>> 4ce15c43
   },
   "author": {
     "name": "A Strapi developer"
