{
  "name": "getstarted",
  "version": "4.20.4",
  "private": true,
  "description": "A Strapi application.",
  "license": "SEE LICENSE IN LICENSE",
  "scripts": {
    "build": "strapi build",
    "build:ce": "STRAPI_DISABLE_EE=true strapi build",
    "develop": "strapi develop",
    "develop:ce": "STRAPI_DISABLE_EE=true strapi develop",
    "start": "strapi start",
    "strapi": "strapi"
  },
  "dependencies": {
<<<<<<< HEAD
    "@strapi/icons": "1.16.0",
    "@strapi/plugin-color-picker": "4.20.3",
    "@strapi/plugin-documentation": "4.20.3",
    "@strapi/plugin-graphql": "4.20.3",
    "@strapi/plugin-i18n": "4.20.3",
    "@strapi/plugin-sentry": "4.20.3",
    "@strapi/plugin-users-permissions": "4.20.3",
    "@strapi/provider-email-mailgun": "4.20.3",
    "@strapi/provider-upload-aws-s3": "4.20.3",
    "@strapi/provider-upload-cloudinary": "4.20.3",
    "@strapi/strapi": "4.20.3",
=======
    "@strapi/icons": "1.15.0",
    "@strapi/plugin-color-picker": "4.20.4",
    "@strapi/plugin-documentation": "4.20.4",
    "@strapi/plugin-graphql": "4.20.4",
    "@strapi/plugin-i18n": "4.20.4",
    "@strapi/plugin-sentry": "4.20.4",
    "@strapi/plugin-users-permissions": "4.20.4",
    "@strapi/provider-email-mailgun": "4.20.4",
    "@strapi/provider-upload-aws-s3": "4.20.4",
    "@strapi/provider-upload-cloudinary": "4.20.4",
    "@strapi/strapi": "4.20.4",
>>>>>>> f37fdb46
    "better-sqlite3": "8.6.0",
    "lodash": "4.17.21",
    "mysql": "2.18.1",
    "mysql2": "3.6.0",
    "passport-google-oauth2": "0.2.0",
    "pg": "8.11.1",
    "react": "^18.2.0",
    "react-dom": "^18.2.0",
    "react-intl": "6.4.1",
    "react-router-dom": "5.3.4",
    "sqlite3": "5.1.2",
    "strapi-plugin-workspace-plugin": "workspace:*",
    "styled-components": "5.3.3"
  },
  "engines": {
    "node": ">=18.0.0 <=20.x.x",
    "npm": ">=6.0.0"
  },
  "strapi": {
    "uuid": "getstarted"
  }
}<|MERGE_RESOLUTION|>--- conflicted
+++ resolved
@@ -13,20 +13,7 @@
     "strapi": "strapi"
   },
   "dependencies": {
-<<<<<<< HEAD
     "@strapi/icons": "1.16.0",
-    "@strapi/plugin-color-picker": "4.20.3",
-    "@strapi/plugin-documentation": "4.20.3",
-    "@strapi/plugin-graphql": "4.20.3",
-    "@strapi/plugin-i18n": "4.20.3",
-    "@strapi/plugin-sentry": "4.20.3",
-    "@strapi/plugin-users-permissions": "4.20.3",
-    "@strapi/provider-email-mailgun": "4.20.3",
-    "@strapi/provider-upload-aws-s3": "4.20.3",
-    "@strapi/provider-upload-cloudinary": "4.20.3",
-    "@strapi/strapi": "4.20.3",
-=======
-    "@strapi/icons": "1.15.0",
     "@strapi/plugin-color-picker": "4.20.4",
     "@strapi/plugin-documentation": "4.20.4",
     "@strapi/plugin-graphql": "4.20.4",
@@ -37,7 +24,6 @@
     "@strapi/provider-upload-aws-s3": "4.20.4",
     "@strapi/provider-upload-cloudinary": "4.20.4",
     "@strapi/strapi": "4.20.4",
->>>>>>> f37fdb46
     "better-sqlite3": "8.6.0",
     "lodash": "4.17.21",
     "mysql": "2.18.1",
