{
  "connection": "default",
  "collectionName": "restaurants",
  "info": {
    "name": "restaurant",
    "description": ""
  },
  "options": {
    "increments": true,
    "timestamps": ["created_at", "updated_at"],
    "comment": ""
  },
  "attributes": {
    "since": {
      "type": "date"
    },
    "name": {
      "maxLength": 50,
      "required": true,
      "minLength": 5,
      "type": "string"
    },
    "cover": {
      "model": "file",
      "via": "related",
      "plugin": "upload"
    },
    "images": {
      "collection": "file",
      "via": "related",
      "plugin": "upload"
    },
    "menu": {
      "model": "menu",
      "via": "restaurant"
    },
    "categories": {
      "collection": "category"
    },
    "price_range": {
      "enum": ["very_cheap", "cheap", "average", "expensive", "very_expensive"],
      "type": "enumeration"
    },
    "body": {
      "type": "dynamiczone",
<<<<<<< HEAD
      "components": ["default.closingperiod", "default.restaurantservice", "default.openingtimes"]
=======
      "components": []
>>>>>>> cc5b863c
    },
    "description": {
      "type": "richtext",
      "required": true
    },
    "opening_times": {
      "component": "default.openingtimes",
      "type": "component",
      "repeatable": true,
      "min": 1,
      "max": 10
    },
    "closing_period": {
      "component": "default.closingperiod",
      "type": "component"
    },
    "services": {
      "component": "default.restaurantservice",
      "repeatable": true,
      "type": "component"
    },
    "address": {
      "model": "address"
    },
    "short_description": {
      "type": "text"
    }
  }
}<|MERGE_RESOLUTION|>--- conflicted
+++ resolved
@@ -43,11 +43,7 @@
     },
     "body": {
       "type": "dynamiczone",
-<<<<<<< HEAD
-      "components": ["default.closingperiod", "default.restaurantservice", "default.openingtimes"]
-=======
       "components": []
->>>>>>> cc5b863c
     },
     "description": {
       "type": "richtext",
