--- conflicted
+++ resolved
@@ -1,11 +1,7 @@
 {
   "name": "kitchensink",
   "private": true,
-<<<<<<< HEAD
-  "version": "4.2.0-beta.0",
-=======
   "version": "4.1.7",
->>>>>>> 07e08520
   "description": "A Strapi application.",
   "scripts": {
     "develop": "strapi develop",
@@ -16,21 +12,12 @@
     "strapi": "strapi"
   },
   "dependencies": {
-<<<<<<< HEAD
-    "@strapi/admin": "4.2.0-beta.0",
-    "@strapi/provider-email-mailgun": "4.2.0-beta.0",
-    "@strapi/provider-upload-aws-s3": "4.2.0-beta.0",
-    "@strapi/provider-upload-cloudinary": "4.2.0-beta.0",
-    "@strapi/strapi": "4.2.0-beta.0",
-    "@strapi/utils": "4.2.0-beta.0",
-=======
     "@strapi/admin": "4.1.7",
     "@strapi/provider-email-mailgun": "4.1.7",
     "@strapi/provider-upload-aws-s3": "4.1.7",
     "@strapi/provider-upload-cloudinary": "4.1.7",
     "@strapi/strapi": "4.1.7",
     "@strapi/utils": "4.1.7",
->>>>>>> 07e08520
     "lodash": "4.17.21",
     "mysql": "2.18.1",
     "passport-google-oauth2": "0.2.0",
