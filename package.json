--- conflicted
+++ resolved
@@ -68,14 +68,9 @@
     "@babel/eslint-parser": "7.18.9",
     "@babel/preset-react": "7.18.6",
     "@strapi/eslint-config": "0.1.2",
-<<<<<<< HEAD
-    "@swc/core": "1.2.224",
-    "@swc/jest": "0.2.22",
-    "@typescript-eslint/parser": "5.42.1",
-=======
     "@swc/core": "1.3.18",
     "@swc/jest": "0.2.23",
->>>>>>> e6761a24
+    "@typescript-eslint/parser": "5.43.0",
     "babel-eslint": "10.1.0",
     "chalk": "4.1.2",
     "chokidar": "3.5.3",
