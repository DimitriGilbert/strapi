--- conflicted
+++ resolved
@@ -1,10 +1,6 @@
 {
   "private": true,
-<<<<<<< HEAD
-  "version": "3.0.0-alpha.16",
-=======
   "version": "3.0.0-alpha.18",
->>>>>>> 5a54581b
   "dependencies": {},
   "devDependencies": {
     "assert": "~1.3.0",
