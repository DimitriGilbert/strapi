--- conflicted
+++ resolved
@@ -18,15 +18,7 @@
   - sudo chown -R $(whoami) $(npm config get prefix)/{lib/node_modules,bin,share}
 
 install:
-<<<<<<< HEAD
-  - npm install --unsafe-perm
-
-node_js:
-  - "7"
-  - "8"
-=======
   - npm install
->>>>>>> bec935a8
 
 script:
   - npm run test